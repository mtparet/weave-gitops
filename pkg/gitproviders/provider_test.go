package gitproviders

import (
<<<<<<< HEAD
=======
	"bytes"
	"context"
	"fmt"
	"io"
	"io/ioutil"
	"net/http"
>>>>>>> 7133d76c
	"net/url"

<<<<<<< HEAD
=======
	"github.com/weaveworks/weave-gitops/pkg/utils"

	"github.com/dnaeon/go-vcr/cassette"
	"github.com/dnaeon/go-vcr/recorder"
	"github.com/fluxcd/go-git-providers/github"
	"github.com/fluxcd/go-git-providers/gitlab"
	"github.com/fluxcd/go-git-providers/gitprovider"
>>>>>>> 7133d76c
	. "github.com/onsi/ginkgo"
	. "github.com/onsi/ginkgo/extensions/table"
	. "github.com/onsi/gomega"
)

<<<<<<< HEAD
var _ = DescribeTable("DetectGitProviderFromUrl", func(input string, expected GitProviderName) {
	result, err := DetectGitProviderFromUrl(input)
	Expect(err).NotTo(HaveOccurred())
	Expect(result).To(Equal(expected))
},
	Entry("ssh+github", "ssh://git@github.com/weaveworks/weave-gitops.git", GitProviderGitHub),
	Entry("ssh+gitlab", "ssh://git@gitlab.com/weaveworks/weave-gitops.git", GitProviderGitLab),
)
=======
var (
	GithubOrgTestName  = "weaveworks"
	GithubUserTestName = "bot"
	GitlabOrgTestName  = "weaveworks"
	GitlabUserTestName = "bot"
	GitHubProviderName = "github"
	GitLabProviderName = "gitlab"
)

type customTransport struct {
	transport http.RoundTripper
	mux       *sync.Mutex
}

func getBodyFromReaderWithoutConsuming(r *io.ReadCloser) string {
	body, _ := ioutil.ReadAll(*r)
	_ = (*r).Close()
	*r = ioutil.NopCloser(bytes.NewBuffer(body))

	return string(body)
}

const (
	ConnectionResetByPeer    = "connection reset by peer"
	ProjectStillBeingDeleted = "The project is still being deleted"
)

func (t *customTransport) RoundTrip(req *http.Request) (*http.Response, error) {
	t.mux.Lock()
	defer t.mux.Unlock()

	var (
		resp         *http.Response
		err          error
		responseBody string
		requestBody  string
	)

	retryCount := 15

	for retryCount != 0 {
		responseBody = ""
		requestBody = ""

		if req != nil && req.Body != nil {
			requestBody = getBodyFromReaderWithoutConsuming(&req.Body)
		}

		resp, err = t.transport.RoundTrip(req)
		if resp != nil && resp.Body != nil {
			responseBody = getBodyFromReaderWithoutConsuming(&resp.Body)
		}

		if (err != nil && (strings.Contains(err.Error(), ConnectionResetByPeer))) ||
			strings.Contains(responseBody, ProjectStillBeingDeleted) {
			time.Sleep(4 * time.Second)

			if req != nil && req.Body != nil {
				req.Body = ioutil.NopCloser(strings.NewReader(requestBody))
			}
			retryCount--

			continue
		}

		break
	}

	return resp, err
}

func SetRecorder(recorder *recorder.Recorder) gitprovider.ChainableRoundTripperFunc {
	return func(transport http.RoundTripper) http.RoundTripper {
		recorder.SetTransport(transport)
		return recorder
	}
}

type accounts struct {
	GithubOrgName  string
	GithubUserName string
	GitlabOrgName  string
	GitlabUserName string
}

func NewRecorder(cassetteID string, accounts *accounts) (*recorder.Recorder, error) {
	r, err := recorder.New(fmt.Sprintf("./cache/%s", cassetteID))
	if err != nil {
		return nil, err
	}

	r.SetMatcher(func(r *http.Request, i cassette.Request) bool {
		if accounts.GithubOrgName != GithubOrgTestName ||
			accounts.GithubUserName != GithubUserTestName ||
			accounts.GitlabOrgName != GitlabOrgTestName ||
			accounts.GitlabUserName != GitlabUserTestName {
			r.URL, _ = url.Parse(strings.Replace(r.URL.String(), accounts.GithubOrgName, GithubOrgTestName, -1))
			r.URL, _ = url.Parse(strings.Replace(r.URL.String(), accounts.GithubUserName, GithubUserTestName, -1))
			r.URL, _ = url.Parse(strings.Replace(r.URL.String(), accounts.GitlabOrgName, GitlabOrgTestName, -1))
			r.URL, _ = url.Parse(strings.Replace(r.URL.String(), accounts.GitlabUserName, GitlabUserTestName, -1))
		}

		return r.Method == i.Method && (r.URL.String() == i.URL)
	})

	r.AddSaveFilter(func(i *cassette.Interaction) error {
		if accounts.GithubOrgName != GithubOrgTestName ||
			accounts.GithubUserName != GithubUserTestName ||
			accounts.GitlabOrgName != GitlabOrgTestName ||
			accounts.GitlabUserName != GitlabUserTestName {
			i.Response.Body = strings.Replace(i.Response.Body, accounts.GithubOrgName, GithubOrgTestName, -1)
			i.Response.Body = strings.Replace(i.Response.Body, accounts.GithubUserName, GithubUserTestName, -1)
			i.Response.Body = strings.Replace(i.Response.Body, accounts.GitlabOrgName, GitlabOrgTestName, -1)
			i.Response.Body = strings.Replace(i.Response.Body, accounts.GitlabUserName, GitlabUserTestName, -1)

			i.Request.URL = strings.Replace(i.Request.URL, accounts.GithubOrgName, GithubOrgTestName, -1)
			i.Request.URL = strings.Replace(i.Request.URL, accounts.GithubUserName, GithubUserTestName, -1)
			i.Request.URL = strings.Replace(i.Request.URL, accounts.GitlabOrgName, GitlabOrgTestName, -1)
			i.Request.URL = strings.Replace(i.Request.URL, accounts.GitlabUserName, GitlabUserTestName, -1)

			i.Response.Body = strings.Replace(i.Response.Body, accounts.GithubOrgName, GithubOrgTestName, -1)
			i.Response.Body = strings.Replace(i.Response.Body, accounts.GithubUserName, GithubUserTestName, -1)
			i.Response.Body = strings.Replace(i.Response.Body, accounts.GitlabOrgName, GitlabOrgTestName, -1)
			i.Response.Body = strings.Replace(i.Response.Body, accounts.GitlabUserName, GitlabUserTestName, -1)

			for headerKey, h := range i.Response.Headers {
				for ind, header := range h {
					header = strings.Replace(header, accounts.GithubOrgName, GithubOrgTestName, -1)
					header = strings.Replace(header, accounts.GithubUserName, GithubUserTestName, -1)
					header = strings.Replace(header, accounts.GitlabOrgName, GitlabOrgTestName, -1)
					header = strings.Replace(header, accounts.GitlabUserName, GitlabUserTestName, -1)
					if ind == 0 {
						i.Response.Headers.Set(headerKey, header)
					} else {
						i.Response.Headers.Add(headerKey, header)
					}
				}
			}
		}
		return nil
	})

	return r, nil
}

func getAccounts() *accounts {
	accounts := &accounts{}

	ghOrgName := os.Getenv("GITHUB_ORG")
	if ghOrgName == "" {
		accounts.GithubOrgName = GithubOrgTestName
	} else {
		accounts.GithubOrgName = ghOrgName
	}

	ghUserName := os.Getenv("GITHUB_USER_NAME")
	if ghUserName == "" {
		accounts.GithubUserName = GithubUserTestName
	} else {
		accounts.GithubUserName = ghUserName
	}

	glOrgName := os.Getenv("GITLAB_ORG")
	if glOrgName == "" {
		accounts.GitlabOrgName = GitlabOrgTestName
	} else {
		accounts.GitlabOrgName = glOrgName
	}

	glUserName := os.Getenv("GITLAB_USER_NAME")
	if glUserName == "" {
		accounts.GitlabUserName = GitlabUserTestName
	} else {
		accounts.GitlabUserName = glUserName
	}

	return accounts
}

func getTestClientWithCassette(cassetteID string, providerName string) (gitprovider.Client, *recorder.Recorder, error) {
	t := customTransport{}

	cacheGitRecorder, err := NewRecorder(cassetteID, getAccounts())
	if err != nil {
		return nil, nil, err
	}

	cacheGitRecorder.SetTransport(&t)

	var gitTestClient gitprovider.Client
	if providerName == GitHubProviderName {
		gitTestClient, err = newGithubTestClient(SetRecorder(cacheGitRecorder))
		if err != nil {
			return nil, nil, err
		}
	} else {
		gitTestClient, err = newGitlabTestClient(SetRecorder(cacheGitRecorder))
		if err != nil {
			return nil, nil, err
		}
	}

	return gitTestClient, cacheGitRecorder, nil
}

func newGithubTestClient(customTransportFactory gitprovider.ChainableRoundTripperFunc) (gitprovider.Client, error) {
	token := os.Getenv("GITHUB_TOKEN")
	if token == "" { // This is the case when the tests run in the ci/cd tool. No need to have a value as everything is cached
		token = " "
	}

	return github.NewClient(
		gitprovider.WithOAuth2Token(token),
		gitprovider.WithPreChainTransportHook(customTransportFactory),
		gitprovider.WithDestructiveAPICalls(true),
	)
}

func newGitlabTestClient(customTransportFactory gitprovider.ChainableRoundTripperFunc) (gitprovider.Client, error) {
	token := os.Getenv("GITLAB_TOKEN")
	if token == "" { // This is the case when the tests run in the ci/cd tool. No need to have a value as everything is cached
		token = " "
	}

	return gitlab.NewClient(
		token,
		"oauth2",
		gitprovider.WithOAuth2Token(token),
		gitprovider.WithPreChainTransportHook(customTransportFactory),
		gitprovider.WithDestructiveAPICalls(true),
	)
}

var gitProvider defaultGitProvider

var _ = Describe("Initialization", func() {
	It("it validates token presence", func() {
		_, err := New(Config{})
		Expect(err).Should(MatchError("failed to build git provider: no git provider token present"))
	})

	It("builds a github client", func() {
		client, err := New(Config{Token: "bla", Provider: GitProviderGitHub})
		Expect(err).ToNot(HaveOccurred())
		Expect(client.(defaultGitProvider).domain).To(Equal(github.DefaultDomain))
	})

	It("builds a gitlab client", func() {
		client, err := New(Config{Token: "bla", Provider: GitProviderGitLab})
		Expect(err).ToNot(HaveOccurred())
		Expect(client.(defaultGitProvider).domain).To(Equal(gitlab.DefaultDomain))
	})
})

var _ = Describe("pull requests", func() {
	accounts := getAccounts()

	var client gitprovider.Client
	var recorder *recorder.Recorder
	var err error

	type tier struct {
		client   gitprovider.Client
		domain   string
		orgName  string
		userName string
	}

	var providers []tier

	var _ = BeforeEach(func() {
		client, recorder, err = getTestClientWithCassette("pull_requests", GitHubProviderName)
		Expect(err).NotTo(HaveOccurred())
		gitProvider = defaultGitProvider{
			domain:   github.DefaultDomain,
			provider: client,
		}

		providers = []tier{
			{client, gitProvider.domain, accounts.GithubOrgName, accounts.GithubUserName},
			// Remove this for now as we dont support it yet.
			// {"gitlab", gitlabTestClient, gitlab.DefaultDomain, accounts.GitlabOrgName, accounts.GitlabUserName},
		}

	})

	It("should create pr user and org accounts in github", func() {
		for _, p := range providers {
			CreateTestPullRequestToOrgRepo(p.client, p.domain, p.orgName)
			CreateTestPullRequestToUserRepo(p.client, p.domain, p.userName)
		}
	})

	AfterEach(func() {
		err = recorder.Stop()
		Expect(err).ToNot(HaveOccurred())
	})
})

var _ = Describe("commits", func() {
	accounts := getAccounts()

	var client gitprovider.Client
	var recorder *recorder.Recorder
	var err error

	type tier struct {
		client   gitprovider.Client
		domain   string
		orgName  string
		userName string
	}

	var providers []tier

	var _ = BeforeEach(func() {
		client, recorder, err = getTestClientWithCassette("commits", GitHubProviderName)
		Expect(err).NotTo(HaveOccurred())
		gitProvider = defaultGitProvider{
			domain:   github.DefaultDomain,
			provider: client,
		}

		providers = []tier{
			{client, gitProvider.domain, accounts.GithubOrgName, accounts.GithubUserName},
			// Remove this for now as we dont support it yet.
			// {"gitlab", gitlabTestClient, gitlab.DefaultDomain, accounts.GitlabOrgName, accounts.GitlabUserName},
		}

	})

	It("should get commits for user and org accounts in github", func() {
		for _, p := range providers {
			GetCommitToUserRepo(p.client, p.domain, p.userName)
			GetCommitToOrgRepo(p.client, p.domain, p.orgName)
		}
	})

	AfterEach(func() {
		err = recorder.Stop()
		Expect(err).ToNot(HaveOccurred())
	})
})

var _ = Describe("test org repo exists", func() {
	accounts := getAccounts()

	var client gitprovider.Client
	var recorder *recorder.Recorder
	var err error
	repoName := "repo-exists-org"
	BeforeEach(func() {
		client, recorder, err = getTestClientWithCassette("repo_org_exists", GitHubProviderName)
		Expect(err).NotTo(HaveOccurred())
		gitProvider = defaultGitProvider{
			domain:   github.DefaultDomain,
			provider: client,
		}
	})

	It("succeed on validating org repo existence", func() {
		err = gitProvider.CreateRepository(repoName, accounts.GithubOrgName, true)
		Expect(err).NotTo(HaveOccurred())

		exists, err := gitProvider.RepositoryExists(repoName, accounts.GithubOrgName)
		Expect(err).NotTo(HaveOccurred())
		Expect(true).To(Equal(exists))
	})

	It("fails to validate org repo existence", func() {
		_, err := gitProvider.RepositoryExists("foo", accounts.GithubOrgName)
		Expect(err).To(HaveOccurred())
	})

	AfterEach(func() {
		ctx := context.Background()
		orgRepoRef := NewOrgRepositoryRef(gitProvider.domain, accounts.GithubOrgName, repoName)
		org, err := client.OrgRepositories().Get(ctx, orgRepoRef)
		Expect(err).NotTo(HaveOccurred())
		err = org.Delete(ctx)
		Expect(err).NotTo(HaveOccurred())
		err = recorder.Stop()
		Expect(err).NotTo(HaveOccurred())
	})

})

var _ = Describe("test personal repo exists", func() {
	accounts := getAccounts()

	var client gitprovider.Client
	var recorder *recorder.Recorder
	var err error
	repoName := "repo-exists-personal"
	BeforeEach(func() {
		client, recorder, err = getTestClientWithCassette("repo_personal_exists", GitHubProviderName)
		Expect(err).NotTo(HaveOccurred())
		gitProvider = defaultGitProvider{
			domain:   github.DefaultDomain,
			provider: client,
		}
	})

	It("succeed on user repo existence", func() {
		accounts := getAccounts()

		err := gitProvider.CreateRepository(repoName, accounts.GithubUserName, true)
		Expect(err).NotTo(HaveOccurred())

		exists, err := gitProvider.RepositoryExists(repoName, accounts.GithubUserName)
		Expect(err).NotTo(HaveOccurred())
		Expect(true).To(Equal(exists))
	})

	It("fails to validate user repo existence", func() {
		_, err := gitProvider.RepositoryExists("foo", accounts.GithubUserName)
		Expect(err).To(HaveOccurred())
	})

	AfterEach(func() {
		ctx := context.Background()
		userRepoRef := NewUserRepositoryRef(gitProvider.domain, accounts.GithubUserName, repoName)
		user, err := client.UserRepositories().Get(ctx, userRepoRef)
		Expect(err).NotTo(HaveOccurred())
		err = user.Delete(ctx)
		Expect(err).NotTo(HaveOccurred())
		err = recorder.Stop()
		Expect(err).NotTo(HaveOccurred())
	})

})

var _ = Describe("test gitlab project", func() {
	accounts := getAccounts()

	var client gitprovider.Client
	var recorder *recorder.Recorder
	var err error
	repoName := "repo-exists-personal"
	BeforeEach(func() {
		client, recorder, err = getTestClientWithCassette("gitlab_repo_personal_exists", GitLabProviderName)
		Expect(err).NotTo(HaveOccurred())
		gitProvider = defaultGitProvider{
			domain:   gitlab.DefaultDomain,
			provider: client,
		}
	})

	It("succeed on validating repo existence", func() {
		accounts := getAccounts()

		err := gitProvider.CreateRepository(repoName, accounts.GitlabUserName, true)
		Expect(err).NotTo(HaveOccurred())

		exists, err := gitProvider.RepositoryExists(repoName, accounts.GitlabUserName)
		Expect(err).NotTo(HaveOccurred())
		Expect(true).To(Equal(exists))
	})

	AfterEach(func() {
		ctx := context.Background()
		userRepoRef := NewUserRepositoryRef(gitlab.DefaultDomain, accounts.GitlabUserName, repoName)
		user, err := client.UserRepositories().Get(ctx, userRepoRef)
		Expect(err).NotTo(HaveOccurred())
		err = user.Delete(ctx)
		Expect(err).NotTo(HaveOccurred())
		err = recorder.Stop()
		Expect(err).NotTo(HaveOccurred())
	})
})

var _ = Describe("test gitlab group project", func() {
	accounts := getAccounts()

	var client gitprovider.Client
	var recorder *recorder.Recorder
	var err error
	repoName := "repo-exists-group"
	BeforeEach(func() {
		client, recorder, err = getTestClientWithCassette("gitlab_repo_group_exists", GitLabProviderName)
		Expect(err).NotTo(HaveOccurred())
		gitProvider = defaultGitProvider{
			domain:   gitlab.DefaultDomain,
			provider: client,
		}
	})

	It("succeed on validating repo existence", func() {
		accounts := getAccounts()

		err := gitProvider.CreateRepository(repoName, accounts.GitlabOrgName, true)
		Expect(err).NotTo(HaveOccurred())

		exists, err := gitProvider.RepositoryExists(repoName, accounts.GitlabOrgName)
		Expect(err).NotTo(HaveOccurred())
		Expect(true).To(Equal(exists))
	})

	AfterEach(func() {
		ctx := context.Background()
		orgRepoRef := NewOrgRepositoryRef(gitlab.DefaultDomain, accounts.GitlabOrgName, repoName)
		org, err := client.OrgRepositories().Get(ctx, orgRepoRef)
		Expect(err).NotTo(HaveOccurred())
		err = org.Delete(ctx)
		Expect(err).NotTo(HaveOccurred())
		err = recorder.Stop()
		Expect(err).NotTo(HaveOccurred())
	})

})

func CreateTestPullRequestToOrgRepo(client gitprovider.Client, domain string, orgName string) {
	repoName := "test-org-repo"
	branchName := "test-org-branch"

	doesNotExistOrg := "doesnotexists"

	orgRepoRef := NewOrgRepositoryRef(domain, orgName, repoName)
	doesNotExistOrgRepoRef := NewOrgRepositoryRef(domain, doesNotExistOrg, repoName)
	repoInfo := NewRepositoryInfo("test org repository", gitprovider.RepositoryVisibilityPrivate)
	opts := &gitprovider.RepositoryCreateOptions{
		AutoInit: gitprovider.BoolVar(true),
	}

	err := gitProvider.CreateOrgRepository(orgRepoRef, repoInfo, opts)
	Expect(err).NotTo(HaveOccurred())

	err = gitProvider.CreateOrgRepository(doesNotExistOrgRepoRef, repoInfo, opts)
	Expect(err).To(HaveOccurred())

	path := "setup/config.yaml"
	content := "init content"
	files := []gitprovider.CommitFile{
		{
			Path:    &path,
			Content: &content,
		},
	}

	commitMessage := "added config files"
	prTitle := "config files"
	prDescription := "test description"

	prLink, err := gitProvider.CreatePullRequestToOrgRepo(orgRepoRef, "", branchName, files, commitMessage, prTitle, prDescription)
	Expect(err).ToNot(HaveOccurred())
	Expect("https://github.com/weaveworks/test-org-repo/pull/1", prLink.Get().WebURL)

	_, err = gitProvider.CreatePullRequestToOrgRepo(orgRepoRef, "branchdoesnotexists", branchName, files, commitMessage, prTitle, prDescription)
	Expect(err).To(HaveOccurred())

	_, err = gitProvider.CreatePullRequestToOrgRepo(doesNotExistOrgRepoRef, "", branchName, files, commitMessage, prTitle, prDescription)
	Expect(err).To(HaveOccurred())

	ctx := context.Background()
	org, err := client.OrgRepositories().Get(ctx, orgRepoRef)
	Expect(err).ToNot(HaveOccurred())
	err = org.Delete(ctx)
	Expect(err).ToNot(HaveOccurred())
}

func CreateTestPullRequestToUserRepo(client gitprovider.Client, domain string, userAccount string) {
	repoName := "test-user-repo"
	branchName := "test-user-branch"

	doesnotExistUserAccount := "doesnotexists"

	userRepoRef := NewUserRepositoryRef(domain, userAccount, repoName)
	doesNotExistsUserRepoRef := NewUserRepositoryRef(domain, doesnotExistUserAccount, repoName)
	repoInfo := NewRepositoryInfo("test user repository", gitprovider.RepositoryVisibilityPrivate)
	opts := &gitprovider.RepositoryCreateOptions{
		AutoInit: gitprovider.BoolVar(true),
	}

	err := gitProvider.CreateUserRepository(userRepoRef, repoInfo, opts)
	Expect(err).NotTo(HaveOccurred())

	err = gitProvider.CreateUserRepository(doesNotExistsUserRepoRef, repoInfo, opts)
	Expect(err).To(HaveOccurred())

	path := "setup/config.yaml"
	content := "init content"
	files := []gitprovider.CommitFile{
		{
			Path:    &path,
			Content: &content,
		},
	}

	commitMessage := "added config files"
	prTitle := "config files"
	prDescription := "test description"

	prLink, err := gitProvider.CreatePullRequestToUserRepo(userRepoRef, "", branchName, files, commitMessage, prTitle, prDescription)
	Expect(err).NotTo(HaveOccurred())
	Expect("https://github.com/bot/test-user-repo/pull/1", prLink.Get().WebURL)

	_, err = gitProvider.CreatePullRequestToUserRepo(userRepoRef, "branchdoesnotexists", branchName, files, commitMessage, prTitle, prDescription)
	Expect(err).To(HaveOccurred())

	_, err = gitProvider.CreatePullRequestToUserRepo(doesNotExistsUserRepoRef, "", branchName, files, commitMessage, prTitle, prDescription)
	Expect(err).To(HaveOccurred())

	ctx := context.Background()
	user, err := client.UserRepositories().Get(ctx, userRepoRef)
	Expect(err).NotTo(HaveOccurred())
	err = user.Delete(ctx)
	Expect(err).NotTo(HaveOccurred())
}

func GetCommitToUserRepo(client gitprovider.Client, domain string, userAccount string) {
	repoName := "test-user-commit"

	userRepoRef := NewUserRepositoryRef(domain, userAccount, repoName)
	repoInfo := NewRepositoryInfo("test user commit", gitprovider.RepositoryVisibilityPrivate)
	opts := &gitprovider.RepositoryCreateOptions{
		AutoInit: gitprovider.BoolVar(true),
	}

	err := gitProvider.CreateUserRepository(userRepoRef, repoInfo, opts)
	Expect(err).NotTo(HaveOccurred())

	commits, err := gitProvider.GetCommitsFromUserRepo(userRepoRef, "main", 10, 0)
	Expect(err).NotTo(HaveOccurred())
	Expect(commits[0].Get().Message).To(Equal("Initial commit"))
	Expect(commits[0].Get().Author).To(Equal("bot"))

	ctx := context.Background()
	user, err := client.UserRepositories().Get(ctx, userRepoRef)
	Expect(err).NotTo(HaveOccurred())
	err = user.Delete(ctx)
	Expect(err).NotTo(HaveOccurred())
}

func GetCommitToOrgRepo(client gitprovider.Client, domain string, orgName string) {
	repoName := "test-org-commit"

	orgRepoRef := NewOrgRepositoryRef(domain, orgName, repoName)
	repoInfo := NewRepositoryInfo("test org commit", gitprovider.RepositoryVisibilityPrivate)
	opts := &gitprovider.RepositoryCreateOptions{
		AutoInit: gitprovider.BoolVar(true),
	}

	err := gitProvider.CreateOrgRepository(orgRepoRef, repoInfo, opts)
	Expect(err).NotTo(HaveOccurred())

	commits, err := gitProvider.GetCommitsFromOrgRepo(orgRepoRef, "main", 10, 0)
	Expect(err).NotTo(HaveOccurred())
	Expect(commits[0].Get().Message).To(Equal("Initial commit"))
	Expect(commits[0].Get().Author).To(Equal("bot"))

	ctx := context.Background()
	user, err := client.OrgRepositories().Get(ctx, orgRepoRef)
	Expect(err).NotTo(HaveOccurred())
	err = user.Delete(ctx)
	Expect(err).NotTo(HaveOccurred())
}

var _ = Describe("Get User repo info", func() {
	accounts := getAccounts()
	var client gitprovider.Client
	var recorder *recorder.Recorder
	var err error
	var userRepoRef gitprovider.UserRepositoryRef
	repoName := "test-user-repo-info"

	BeforeEach(func() {
		client, recorder, err = getTestClientWithCassette("get_user_repo_info", GitHubProviderName)
		Expect(err).NotTo(HaveOccurred())
		gitProvider = defaultGitProvider{
			domain:   github.DefaultDomain,
			provider: client,
		}

		userRepoRef = NewUserRepositoryRef(gitProvider.domain, accounts.GithubUserName, repoName)

		repoInfo := NewRepositoryInfo("test user repository", gitprovider.RepositoryVisibilityPrivate)
		opts := &gitprovider.RepositoryCreateOptions{
			AutoInit: gitprovider.BoolVar(true),
		}
		err := gitProvider.CreateUserRepository(userRepoRef, repoInfo, opts)
		Expect(err).ShouldNot(HaveOccurred())
	})

	It("Succeed on getting user repo info", func() {
		_, err = gitProvider.GetRepoInfo(AccountTypeUser, accounts.GithubUserName, repoName)
		Expect(err).ShouldNot(HaveOccurred())

		_, err = gitProvider.GetRepoInfo(AccountTypeUser, accounts.GithubUserName, "repoNotExisted")
		Expect(err).Should(HaveOccurred())

	})

	AfterEach(func() {
		ctx := context.Background()
		user, err := client.UserRepositories().Get(ctx, userRepoRef)
		Expect(err).ShouldNot(HaveOccurred())
		err = user.Delete(ctx)
		Expect(err).ShouldNot(HaveOccurred())
		err = recorder.Stop()
		Expect(err).ShouldNot(HaveOccurred())
	})
})

var _ = Describe("Test user deploy keys creation", func() {
	accounts := getAccounts()
	var client gitprovider.Client
	var recorder *recorder.Recorder
	var err error
	var userRepoRef gitprovider.UserRepositoryRef
	repoName := "test-deploy-key-user-repo"
	var deployKey string

	BeforeEach(func() {
		client, recorder, err = getTestClientWithCassette("deploy_key_user", GitHubProviderName)
		Expect(err).NotTo(HaveOccurred())
		gitProvider = defaultGitProvider{
			domain:   github.DefaultDomain,
			provider: client,
		}

		userRepoRef = NewUserRepositoryRef(gitProvider.domain, accounts.GithubUserName, repoName)
		repoInfo := NewRepositoryInfo("test user repository", gitprovider.RepositoryVisibilityPrivate)
		opts := &gitprovider.RepositoryCreateOptions{
			AutoInit: gitprovider.BoolVar(true),
		}

		err = gitProvider.CreateUserRepository(userRepoRef, repoInfo, opts)
		Expect(err).ShouldNot(HaveOccurred())
		err = utils.WaitUntil(os.Stdout, time.Second, time.Second*30, func() error {
			_, err := gitProvider.GetUserRepo(accounts.GithubUserName, repoName)
			return err
		})
		Expect(err).ShouldNot(HaveOccurred())

		deployKey = "ssh-rsa AAAAB3NzaC1yc2EAAAADAQABAAABAQDBmym4XOiTj4rY3AcJKoJ8QupfgpFWtgNzDxzL0TrzfnurUQm+snozKLHGtOtS7PjMQsMaW9phyhhXv2KxadVI1uweFkC1TK4rPNWrqYX2g0JLXEScvaafSiv+SqozWLN/zhQ0e0jrtrYphtkd+H72RYsdq3mngY4WPJXM7z+HSjHSKilxj7XsxENt0dxT08LArxDC4OQXv9EYFgCyZ7SuLPBgA9160Co46Jm27enB/oBPx5zWd1MlkI+RtUi+XV2pLMzIpvYi2r2iWwOfDqE0N2cfpD0bY7cIOlv0iS7v6Qkmf7pBD+tRGTIZFcD5tGmZl1DOaeCZZ/VAN66aX+rN"
	})

	It("Uploads a new deploy key for a brand new user repo, checks for presence of the key, and shows proper message if trying to re-add it", func() {
		exists, err := gitProvider.DeployKeyExists(accounts.GithubUserName, repoName)
		Expect(err).ShouldNot(HaveOccurred())
		Expect(exists).To(BeFalse())

		stdout := utils.CaptureStdout(func() {
			err = gitProvider.UploadDeployKey(accounts.GithubUserName, repoName, []byte(deployKey))
			Expect(err).ShouldNot(HaveOccurred())
		})
		Expect(stdout).To(Equal("uploading deploy key\n"))

		exists, err = gitProvider.DeployKeyExists(accounts.GithubUserName, repoName)
		Expect(err).ShouldNot(HaveOccurred())
		Expect(exists).To(BeTrue())

		stdout = utils.CaptureStdout(func() {
			err = gitProvider.UploadDeployKey(accounts.GithubUserName, repoName, []byte(deployKey))
			Expect(err).Should(HaveOccurred())
		})
		Expect(stdout).To(Equal("uploading deploy key\n"))

	})

	AfterEach(func() {
		ctx := context.Background()
		user, err := client.UserRepositories().Get(ctx, userRepoRef)
		Expect(err).ShouldNot(HaveOccurred())
		err = user.Delete(ctx)
		Expect(err).ShouldNot(HaveOccurred())
		err = recorder.Stop()
		Expect(err).ShouldNot(HaveOccurred())
	})

})

var _ = Describe("Test org deploy keys creation", func() {
	accounts := getAccounts()
	var client gitprovider.Client
	var recorder *recorder.Recorder
	var err error
	var orgRepoRef gitprovider.OrgRepositoryRef
	repoName := "test-deploy-key-org-repo"
	var deployKey string

	BeforeEach(func() {
		client, recorder, err = getTestClientWithCassette("deploy_key_org", GitHubProviderName)
		Expect(err).NotTo(HaveOccurred())
		gitProvider = defaultGitProvider{
			domain:   github.DefaultDomain,
			provider: client,
		}

		orgRepoRef = NewOrgRepositoryRef(gitProvider.domain, accounts.GithubOrgName, repoName)
		repoInfo := NewRepositoryInfo("test user repository", gitprovider.RepositoryVisibilityPrivate)
		opts := &gitprovider.RepositoryCreateOptions{
			AutoInit: gitprovider.BoolVar(true),
		}

		err = gitProvider.CreateOrgRepository(orgRepoRef, repoInfo, opts)
		Expect(err).ShouldNot(HaveOccurred())
		err = utils.WaitUntil(os.Stdout, time.Second, time.Second*30, func() error {
			_, err := gitProvider.GetOrgRepo(accounts.GithubOrgName, repoName)
			return err
		})
		Expect(err).ShouldNot(HaveOccurred())

		deployKey = "ssh-rsa AAAAB3NzaC1yc2EAAAADAQABAAABgQDorjCI1Ai7xhZx4e2dYImHbjzbEc0gH1mjnkcb3Tqc5Zs/tQVxo282YIMeXq8IABt2AcwTzDHAviajbPqC05GNRwCmEFrYOnYKhMrdrKtYuCtmEhgnhPQlItXJlF00XwHfYetjfIzFSk8vdLJcwmGp6PPemDW2Xv6CPBAN23OGqTbYYsFuO7+hdU3CgGcR9WPDdzN7/4q1aq4Tk7qhNl5Yxw1DQ0OVgiAQnBJHeViOar14Dw1olhtzL2s88e/TE9t47p9iLXFXwN4irER25A4NUa7DYGpNfUEGQdlf1k81ctegQeA8fOZ4uT4zYSja7mG6QYRgPwN4ZB8ywTcHeON6EzWucSWKM4TcJgASmvJtJn5RifbuzMJTtqpCtIFmpo5/ItQFKYjI18Omqh0ZJe/P9YtYtM+Ac3FIOC0yKU7Ozsx/N7wq3uSIOTv8KCxkEgq2fBi9gF/+kE0BGSVao0RfY/fAUjS/ScuNvo30+MrW+8NmWeWRdhMJkJ25kLGuWBE="
	})

	It("Uploads a new deploy key for a brand new user repo, checks for presence of the key, and shows proper message if trying to re-add it", func() {
		exists, err := gitProvider.DeployKeyExists(accounts.GithubOrgName, repoName)
		Expect(err).ShouldNot(HaveOccurred())
		Expect(exists).To(BeFalse())

		stdout := utils.CaptureStdout(func() {
			err = gitProvider.UploadDeployKey(accounts.GithubOrgName, repoName, []byte(deployKey))
			Expect(err).ShouldNot(HaveOccurred())
		})
		Expect(stdout).To(Equal("uploading deploy key\n"))

		exists, err = gitProvider.DeployKeyExists(accounts.GithubOrgName, repoName)
		Expect(err).ShouldNot(HaveOccurred())
		Expect(exists).To(BeTrue())

		stdout = utils.CaptureStdout(func() {
			err = gitProvider.UploadDeployKey(accounts.GithubOrgName, repoName, []byte(deployKey))
			Expect(err).Should(HaveOccurred())
		})
		Expect(stdout).To(Equal("uploading deploy key\n"))

	})

	AfterEach(func() {
		ctx := context.Background()
		org, err := client.OrgRepositories().Get(ctx, orgRepoRef)
		Expect(err).ShouldNot(HaveOccurred())
		err = org.Delete(ctx)
		Expect(err).ShouldNot(HaveOccurred())
		err = recorder.Stop()
		Expect(err).ShouldNot(HaveOccurred())
	})
})

var _ = Describe("helpers", func() {
	DescribeTable("detectGitProviderFromUrl", func(input string, expected GitProviderName) {
		result, err := detectGitProviderFromUrl(input)
		Expect(err).NotTo(HaveOccurred())
		Expect(result).To(Equal(expected))
	},
		Entry("ssh+github", "ssh://git@github.com/weaveworks/weave-gitops.git", GitProviderGitHub),
		Entry("ssh+gitlab", "ssh://git@gitlab.com/weaveworks/weave-gitops.git", GitProviderGitLab),
		Entry("ssh+gitlab with subgroup", "git@gitlab.com:gogittest/sub-group/nginxsub.git", GitProviderGitLab),
	)

})
>>>>>>> 7133d76c

var _ = Describe("get owner from url", func() {
	DescribeTable("getOwnerFromUrl", func(normalizedUrl string, providerName GitProviderName, expected string) {
		u, err := url.Parse(normalizedUrl)
		Expect(err).NotTo(HaveOccurred())
		result, err := getOwnerFromUrl(*u, providerName)
		Expect(err).NotTo(HaveOccurred())
		Expect(result).To(Equal(expected))
	},
		Entry("github", "ssh://git@github.com/weaveworks/weave-gitops.git", GitProviderGitHub, "weaveworks"),
		Entry("gitlab", "ssh://git@gitlab.com/weaveworks/weave-gitops.git", GitProviderGitLab, "weaveworks"),
		Entry("gitlab with subgroup", "ssh://git@gitlab.com/weaveworks/sub_group/weave-gitops.git", GitProviderGitLab, "weaveworks/sub_group"),
	)

	It("missing owner", func() {
		normalizedUrl := "ssh://git@gitlab.com/weave-gitops.git"
		u, err := url.Parse(normalizedUrl)
		Expect(err).NotTo(HaveOccurred())
		_, err = getOwnerFromUrl(*u, GitProviderGitLab)
		Expect(err).To(HaveOccurred())
		Expect(err.Error()).To(Equal("could not get owner from url ssh://git@gitlab.com/weave-gitops.git"))
	})

	It("empty url", func() {
		normalizedUrl := ""
		u, err := url.Parse(normalizedUrl)
		Expect(err).NotTo(HaveOccurred())
		_, err = getOwnerFromUrl(*u, GitProviderGitLab)
		Expect(err).To(HaveOccurred())
		Expect(err.Error()).To(Equal("could not get owner from url "))
	})

	It("subgroup in a subgroup", func() {
		normalizedUrl := "ssh://git@gitlab.com/weaveworks/sub_group/another_sub_group/weave-gitops.git"
		u, err := url.Parse(normalizedUrl)
		Expect(err).NotTo(HaveOccurred())
		_, err = getOwnerFromUrl(*u, GitProviderGitLab)
		Expect(err).To(HaveOccurred())
		Expect(err.Error()).To(Equal("a subgroup in a subgroup is not currently supported"))
	})
})

type expectedRepoURL struct {
	s        string
	owner    string
	name     string
	provider GitProviderName
	protocol RepositoryURLProtocol
}

var _ = DescribeTable("NormalizedRepoURL", func(input string, expected expectedRepoURL) {
	result, err := NewNormalizedRepoURL(input)
	Expect(err).NotTo(HaveOccurred())

	Expect(result.String()).To(Equal(expected.s))
	u, err := url.Parse(expected.s)
	Expect(err).NotTo(HaveOccurred())
	Expect(result.URL()).To(Equal(u))
	Expect(result.Owner()).To(Equal(expected.owner))
	Expect(result.Provider()).To(Equal(expected.provider))
	Expect(result.Protocol()).To(Equal(expected.protocol))
},
	Entry("github git clone style", "git@github.com:someuser/podinfo.git", expectedRepoURL{
		s:        "ssh://git@github.com/someuser/podinfo.git",
		owner:    "someuser",
		name:     "podinfo",
		provider: GitProviderGitHub,
		protocol: RepositoryURLProtocolSSH,
	}),
	Entry("github url style", "ssh://git@github.com/someuser/podinfo.git", expectedRepoURL{
		s:        "ssh://git@github.com/someuser/podinfo.git",
		owner:    "someuser",
		name:     "podinfo",
		provider: GitProviderGitHub,
		protocol: RepositoryURLProtocolSSH,
	}),
	Entry("github https", "https://github.com/someuser/podinfo.git", expectedRepoURL{
		s:        "ssh://git@github.com/someuser/podinfo.git",
		owner:    "someuser",
		name:     "podinfo",
		provider: GitProviderGitHub,
		protocol: RepositoryURLProtocolSSH,
	}),
	Entry("gitlab git clone style", "git@gitlab.com:someuser/podinfo.git", expectedRepoURL{
		s:        "ssh://git@gitlab.com/someuser/podinfo.git",
		owner:    "someuser",
		name:     "podinfo",
		provider: GitProviderGitLab,
		protocol: RepositoryURLProtocolSSH,
	}),
	Entry("gitlab https", "https://gitlab.com/someuser/podinfo.git", expectedRepoURL{
		s:        "ssh://git@gitlab.com/someuser/podinfo.git",
		owner:    "someuser",
		name:     "podinfo",
		provider: GitProviderGitLab,
		protocol: RepositoryURLProtocolSSH,
	}),
)

var _ = Describe("Test GetRepoVisiblity", func() {
	// url := "ssh://git@github.com/foo/bar"
	// It("tests that a nil info generates the appropriate error", func() {
	// 	result, underlyingError := getVisibilityFromRepoInfo(url, nil)
	// 	Expect(result).To(BeNil())
	// 	Expect(underlyingError.Error()).To(Equal(fmt.Sprintf("unable to obtain repository visibility for: %s", url)))
	// })

	// It("tests that a nil visibility reference generates the appropriate error", func() {
	// 	result, underlyingError := getVisibilityFromRepoInfo(url, &gitprovider.RepositoryInfo{Visibility: nil})
	// 	Expect(result).To(BeNil())
	// 	Expect(underlyingError.Error()).To(Equal(fmt.Sprintf("unable to obtain repository visibility for: %s", url)))
	// })

	// It("tests that a non-nil visibility reference is successful", func() {
	// 	public := gitprovider.RepositoryVisibilityPublic
	// 	result, underlyingError := getVisibilityFromRepoInfo(url, &gitprovider.RepositoryInfo{Visibility: &public})
	// 	Expect(underlyingError).To(BeNil())
	// 	Expect(result).To(Equal(&public))
	// })
})<|MERGE_RESOLUTION|>--- conflicted
+++ resolved
@@ -1,895 +1,21 @@
 package gitproviders
 
 import (
-<<<<<<< HEAD
-=======
-	"bytes"
-	"context"
-	"fmt"
-	"io"
-	"io/ioutil"
-	"net/http"
->>>>>>> 7133d76c
 	"net/url"
 
-<<<<<<< HEAD
-=======
-	"github.com/weaveworks/weave-gitops/pkg/utils"
-
-	"github.com/dnaeon/go-vcr/cassette"
-	"github.com/dnaeon/go-vcr/recorder"
-	"github.com/fluxcd/go-git-providers/github"
-	"github.com/fluxcd/go-git-providers/gitlab"
-	"github.com/fluxcd/go-git-providers/gitprovider"
->>>>>>> 7133d76c
 	. "github.com/onsi/ginkgo"
 	. "github.com/onsi/ginkgo/extensions/table"
 	. "github.com/onsi/gomega"
 )
 
-<<<<<<< HEAD
-var _ = DescribeTable("DetectGitProviderFromUrl", func(input string, expected GitProviderName) {
-	result, err := DetectGitProviderFromUrl(input)
+var _ = DescribeTable("detectGitProviderFromUrl", func(input string, expected GitProviderName) {
+	result, err := detectGitProviderFromUrl(input)
 	Expect(err).NotTo(HaveOccurred())
 	Expect(result).To(Equal(expected))
 },
 	Entry("ssh+github", "ssh://git@github.com/weaveworks/weave-gitops.git", GitProviderGitHub),
 	Entry("ssh+gitlab", "ssh://git@gitlab.com/weaveworks/weave-gitops.git", GitProviderGitLab),
 )
-=======
-var (
-	GithubOrgTestName  = "weaveworks"
-	GithubUserTestName = "bot"
-	GitlabOrgTestName  = "weaveworks"
-	GitlabUserTestName = "bot"
-	GitHubProviderName = "github"
-	GitLabProviderName = "gitlab"
-)
-
-type customTransport struct {
-	transport http.RoundTripper
-	mux       *sync.Mutex
-}
-
-func getBodyFromReaderWithoutConsuming(r *io.ReadCloser) string {
-	body, _ := ioutil.ReadAll(*r)
-	_ = (*r).Close()
-	*r = ioutil.NopCloser(bytes.NewBuffer(body))
-
-	return string(body)
-}
-
-const (
-	ConnectionResetByPeer    = "connection reset by peer"
-	ProjectStillBeingDeleted = "The project is still being deleted"
-)
-
-func (t *customTransport) RoundTrip(req *http.Request) (*http.Response, error) {
-	t.mux.Lock()
-	defer t.mux.Unlock()
-
-	var (
-		resp         *http.Response
-		err          error
-		responseBody string
-		requestBody  string
-	)
-
-	retryCount := 15
-
-	for retryCount != 0 {
-		responseBody = ""
-		requestBody = ""
-
-		if req != nil && req.Body != nil {
-			requestBody = getBodyFromReaderWithoutConsuming(&req.Body)
-		}
-
-		resp, err = t.transport.RoundTrip(req)
-		if resp != nil && resp.Body != nil {
-			responseBody = getBodyFromReaderWithoutConsuming(&resp.Body)
-		}
-
-		if (err != nil && (strings.Contains(err.Error(), ConnectionResetByPeer))) ||
-			strings.Contains(responseBody, ProjectStillBeingDeleted) {
-			time.Sleep(4 * time.Second)
-
-			if req != nil && req.Body != nil {
-				req.Body = ioutil.NopCloser(strings.NewReader(requestBody))
-			}
-			retryCount--
-
-			continue
-		}
-
-		break
-	}
-
-	return resp, err
-}
-
-func SetRecorder(recorder *recorder.Recorder) gitprovider.ChainableRoundTripperFunc {
-	return func(transport http.RoundTripper) http.RoundTripper {
-		recorder.SetTransport(transport)
-		return recorder
-	}
-}
-
-type accounts struct {
-	GithubOrgName  string
-	GithubUserName string
-	GitlabOrgName  string
-	GitlabUserName string
-}
-
-func NewRecorder(cassetteID string, accounts *accounts) (*recorder.Recorder, error) {
-	r, err := recorder.New(fmt.Sprintf("./cache/%s", cassetteID))
-	if err != nil {
-		return nil, err
-	}
-
-	r.SetMatcher(func(r *http.Request, i cassette.Request) bool {
-		if accounts.GithubOrgName != GithubOrgTestName ||
-			accounts.GithubUserName != GithubUserTestName ||
-			accounts.GitlabOrgName != GitlabOrgTestName ||
-			accounts.GitlabUserName != GitlabUserTestName {
-			r.URL, _ = url.Parse(strings.Replace(r.URL.String(), accounts.GithubOrgName, GithubOrgTestName, -1))
-			r.URL, _ = url.Parse(strings.Replace(r.URL.String(), accounts.GithubUserName, GithubUserTestName, -1))
-			r.URL, _ = url.Parse(strings.Replace(r.URL.String(), accounts.GitlabOrgName, GitlabOrgTestName, -1))
-			r.URL, _ = url.Parse(strings.Replace(r.URL.String(), accounts.GitlabUserName, GitlabUserTestName, -1))
-		}
-
-		return r.Method == i.Method && (r.URL.String() == i.URL)
-	})
-
-	r.AddSaveFilter(func(i *cassette.Interaction) error {
-		if accounts.GithubOrgName != GithubOrgTestName ||
-			accounts.GithubUserName != GithubUserTestName ||
-			accounts.GitlabOrgName != GitlabOrgTestName ||
-			accounts.GitlabUserName != GitlabUserTestName {
-			i.Response.Body = strings.Replace(i.Response.Body, accounts.GithubOrgName, GithubOrgTestName, -1)
-			i.Response.Body = strings.Replace(i.Response.Body, accounts.GithubUserName, GithubUserTestName, -1)
-			i.Response.Body = strings.Replace(i.Response.Body, accounts.GitlabOrgName, GitlabOrgTestName, -1)
-			i.Response.Body = strings.Replace(i.Response.Body, accounts.GitlabUserName, GitlabUserTestName, -1)
-
-			i.Request.URL = strings.Replace(i.Request.URL, accounts.GithubOrgName, GithubOrgTestName, -1)
-			i.Request.URL = strings.Replace(i.Request.URL, accounts.GithubUserName, GithubUserTestName, -1)
-			i.Request.URL = strings.Replace(i.Request.URL, accounts.GitlabOrgName, GitlabOrgTestName, -1)
-			i.Request.URL = strings.Replace(i.Request.URL, accounts.GitlabUserName, GitlabUserTestName, -1)
-
-			i.Response.Body = strings.Replace(i.Response.Body, accounts.GithubOrgName, GithubOrgTestName, -1)
-			i.Response.Body = strings.Replace(i.Response.Body, accounts.GithubUserName, GithubUserTestName, -1)
-			i.Response.Body = strings.Replace(i.Response.Body, accounts.GitlabOrgName, GitlabOrgTestName, -1)
-			i.Response.Body = strings.Replace(i.Response.Body, accounts.GitlabUserName, GitlabUserTestName, -1)
-
-			for headerKey, h := range i.Response.Headers {
-				for ind, header := range h {
-					header = strings.Replace(header, accounts.GithubOrgName, GithubOrgTestName, -1)
-					header = strings.Replace(header, accounts.GithubUserName, GithubUserTestName, -1)
-					header = strings.Replace(header, accounts.GitlabOrgName, GitlabOrgTestName, -1)
-					header = strings.Replace(header, accounts.GitlabUserName, GitlabUserTestName, -1)
-					if ind == 0 {
-						i.Response.Headers.Set(headerKey, header)
-					} else {
-						i.Response.Headers.Add(headerKey, header)
-					}
-				}
-			}
-		}
-		return nil
-	})
-
-	return r, nil
-}
-
-func getAccounts() *accounts {
-	accounts := &accounts{}
-
-	ghOrgName := os.Getenv("GITHUB_ORG")
-	if ghOrgName == "" {
-		accounts.GithubOrgName = GithubOrgTestName
-	} else {
-		accounts.GithubOrgName = ghOrgName
-	}
-
-	ghUserName := os.Getenv("GITHUB_USER_NAME")
-	if ghUserName == "" {
-		accounts.GithubUserName = GithubUserTestName
-	} else {
-		accounts.GithubUserName = ghUserName
-	}
-
-	glOrgName := os.Getenv("GITLAB_ORG")
-	if glOrgName == "" {
-		accounts.GitlabOrgName = GitlabOrgTestName
-	} else {
-		accounts.GitlabOrgName = glOrgName
-	}
-
-	glUserName := os.Getenv("GITLAB_USER_NAME")
-	if glUserName == "" {
-		accounts.GitlabUserName = GitlabUserTestName
-	} else {
-		accounts.GitlabUserName = glUserName
-	}
-
-	return accounts
-}
-
-func getTestClientWithCassette(cassetteID string, providerName string) (gitprovider.Client, *recorder.Recorder, error) {
-	t := customTransport{}
-
-	cacheGitRecorder, err := NewRecorder(cassetteID, getAccounts())
-	if err != nil {
-		return nil, nil, err
-	}
-
-	cacheGitRecorder.SetTransport(&t)
-
-	var gitTestClient gitprovider.Client
-	if providerName == GitHubProviderName {
-		gitTestClient, err = newGithubTestClient(SetRecorder(cacheGitRecorder))
-		if err != nil {
-			return nil, nil, err
-		}
-	} else {
-		gitTestClient, err = newGitlabTestClient(SetRecorder(cacheGitRecorder))
-		if err != nil {
-			return nil, nil, err
-		}
-	}
-
-	return gitTestClient, cacheGitRecorder, nil
-}
-
-func newGithubTestClient(customTransportFactory gitprovider.ChainableRoundTripperFunc) (gitprovider.Client, error) {
-	token := os.Getenv("GITHUB_TOKEN")
-	if token == "" { // This is the case when the tests run in the ci/cd tool. No need to have a value as everything is cached
-		token = " "
-	}
-
-	return github.NewClient(
-		gitprovider.WithOAuth2Token(token),
-		gitprovider.WithPreChainTransportHook(customTransportFactory),
-		gitprovider.WithDestructiveAPICalls(true),
-	)
-}
-
-func newGitlabTestClient(customTransportFactory gitprovider.ChainableRoundTripperFunc) (gitprovider.Client, error) {
-	token := os.Getenv("GITLAB_TOKEN")
-	if token == "" { // This is the case when the tests run in the ci/cd tool. No need to have a value as everything is cached
-		token = " "
-	}
-
-	return gitlab.NewClient(
-		token,
-		"oauth2",
-		gitprovider.WithOAuth2Token(token),
-		gitprovider.WithPreChainTransportHook(customTransportFactory),
-		gitprovider.WithDestructiveAPICalls(true),
-	)
-}
-
-var gitProvider defaultGitProvider
-
-var _ = Describe("Initialization", func() {
-	It("it validates token presence", func() {
-		_, err := New(Config{})
-		Expect(err).Should(MatchError("failed to build git provider: no git provider token present"))
-	})
-
-	It("builds a github client", func() {
-		client, err := New(Config{Token: "bla", Provider: GitProviderGitHub})
-		Expect(err).ToNot(HaveOccurred())
-		Expect(client.(defaultGitProvider).domain).To(Equal(github.DefaultDomain))
-	})
-
-	It("builds a gitlab client", func() {
-		client, err := New(Config{Token: "bla", Provider: GitProviderGitLab})
-		Expect(err).ToNot(HaveOccurred())
-		Expect(client.(defaultGitProvider).domain).To(Equal(gitlab.DefaultDomain))
-	})
-})
-
-var _ = Describe("pull requests", func() {
-	accounts := getAccounts()
-
-	var client gitprovider.Client
-	var recorder *recorder.Recorder
-	var err error
-
-	type tier struct {
-		client   gitprovider.Client
-		domain   string
-		orgName  string
-		userName string
-	}
-
-	var providers []tier
-
-	var _ = BeforeEach(func() {
-		client, recorder, err = getTestClientWithCassette("pull_requests", GitHubProviderName)
-		Expect(err).NotTo(HaveOccurred())
-		gitProvider = defaultGitProvider{
-			domain:   github.DefaultDomain,
-			provider: client,
-		}
-
-		providers = []tier{
-			{client, gitProvider.domain, accounts.GithubOrgName, accounts.GithubUserName},
-			// Remove this for now as we dont support it yet.
-			// {"gitlab", gitlabTestClient, gitlab.DefaultDomain, accounts.GitlabOrgName, accounts.GitlabUserName},
-		}
-
-	})
-
-	It("should create pr user and org accounts in github", func() {
-		for _, p := range providers {
-			CreateTestPullRequestToOrgRepo(p.client, p.domain, p.orgName)
-			CreateTestPullRequestToUserRepo(p.client, p.domain, p.userName)
-		}
-	})
-
-	AfterEach(func() {
-		err = recorder.Stop()
-		Expect(err).ToNot(HaveOccurred())
-	})
-})
-
-var _ = Describe("commits", func() {
-	accounts := getAccounts()
-
-	var client gitprovider.Client
-	var recorder *recorder.Recorder
-	var err error
-
-	type tier struct {
-		client   gitprovider.Client
-		domain   string
-		orgName  string
-		userName string
-	}
-
-	var providers []tier
-
-	var _ = BeforeEach(func() {
-		client, recorder, err = getTestClientWithCassette("commits", GitHubProviderName)
-		Expect(err).NotTo(HaveOccurred())
-		gitProvider = defaultGitProvider{
-			domain:   github.DefaultDomain,
-			provider: client,
-		}
-
-		providers = []tier{
-			{client, gitProvider.domain, accounts.GithubOrgName, accounts.GithubUserName},
-			// Remove this for now as we dont support it yet.
-			// {"gitlab", gitlabTestClient, gitlab.DefaultDomain, accounts.GitlabOrgName, accounts.GitlabUserName},
-		}
-
-	})
-
-	It("should get commits for user and org accounts in github", func() {
-		for _, p := range providers {
-			GetCommitToUserRepo(p.client, p.domain, p.userName)
-			GetCommitToOrgRepo(p.client, p.domain, p.orgName)
-		}
-	})
-
-	AfterEach(func() {
-		err = recorder.Stop()
-		Expect(err).ToNot(HaveOccurred())
-	})
-})
-
-var _ = Describe("test org repo exists", func() {
-	accounts := getAccounts()
-
-	var client gitprovider.Client
-	var recorder *recorder.Recorder
-	var err error
-	repoName := "repo-exists-org"
-	BeforeEach(func() {
-		client, recorder, err = getTestClientWithCassette("repo_org_exists", GitHubProviderName)
-		Expect(err).NotTo(HaveOccurred())
-		gitProvider = defaultGitProvider{
-			domain:   github.DefaultDomain,
-			provider: client,
-		}
-	})
-
-	It("succeed on validating org repo existence", func() {
-		err = gitProvider.CreateRepository(repoName, accounts.GithubOrgName, true)
-		Expect(err).NotTo(HaveOccurred())
-
-		exists, err := gitProvider.RepositoryExists(repoName, accounts.GithubOrgName)
-		Expect(err).NotTo(HaveOccurred())
-		Expect(true).To(Equal(exists))
-	})
-
-	It("fails to validate org repo existence", func() {
-		_, err := gitProvider.RepositoryExists("foo", accounts.GithubOrgName)
-		Expect(err).To(HaveOccurred())
-	})
-
-	AfterEach(func() {
-		ctx := context.Background()
-		orgRepoRef := NewOrgRepositoryRef(gitProvider.domain, accounts.GithubOrgName, repoName)
-		org, err := client.OrgRepositories().Get(ctx, orgRepoRef)
-		Expect(err).NotTo(HaveOccurred())
-		err = org.Delete(ctx)
-		Expect(err).NotTo(HaveOccurred())
-		err = recorder.Stop()
-		Expect(err).NotTo(HaveOccurred())
-	})
-
-})
-
-var _ = Describe("test personal repo exists", func() {
-	accounts := getAccounts()
-
-	var client gitprovider.Client
-	var recorder *recorder.Recorder
-	var err error
-	repoName := "repo-exists-personal"
-	BeforeEach(func() {
-		client, recorder, err = getTestClientWithCassette("repo_personal_exists", GitHubProviderName)
-		Expect(err).NotTo(HaveOccurred())
-		gitProvider = defaultGitProvider{
-			domain:   github.DefaultDomain,
-			provider: client,
-		}
-	})
-
-	It("succeed on user repo existence", func() {
-		accounts := getAccounts()
-
-		err := gitProvider.CreateRepository(repoName, accounts.GithubUserName, true)
-		Expect(err).NotTo(HaveOccurred())
-
-		exists, err := gitProvider.RepositoryExists(repoName, accounts.GithubUserName)
-		Expect(err).NotTo(HaveOccurred())
-		Expect(true).To(Equal(exists))
-	})
-
-	It("fails to validate user repo existence", func() {
-		_, err := gitProvider.RepositoryExists("foo", accounts.GithubUserName)
-		Expect(err).To(HaveOccurred())
-	})
-
-	AfterEach(func() {
-		ctx := context.Background()
-		userRepoRef := NewUserRepositoryRef(gitProvider.domain, accounts.GithubUserName, repoName)
-		user, err := client.UserRepositories().Get(ctx, userRepoRef)
-		Expect(err).NotTo(HaveOccurred())
-		err = user.Delete(ctx)
-		Expect(err).NotTo(HaveOccurred())
-		err = recorder.Stop()
-		Expect(err).NotTo(HaveOccurred())
-	})
-
-})
-
-var _ = Describe("test gitlab project", func() {
-	accounts := getAccounts()
-
-	var client gitprovider.Client
-	var recorder *recorder.Recorder
-	var err error
-	repoName := "repo-exists-personal"
-	BeforeEach(func() {
-		client, recorder, err = getTestClientWithCassette("gitlab_repo_personal_exists", GitLabProviderName)
-		Expect(err).NotTo(HaveOccurred())
-		gitProvider = defaultGitProvider{
-			domain:   gitlab.DefaultDomain,
-			provider: client,
-		}
-	})
-
-	It("succeed on validating repo existence", func() {
-		accounts := getAccounts()
-
-		err := gitProvider.CreateRepository(repoName, accounts.GitlabUserName, true)
-		Expect(err).NotTo(HaveOccurred())
-
-		exists, err := gitProvider.RepositoryExists(repoName, accounts.GitlabUserName)
-		Expect(err).NotTo(HaveOccurred())
-		Expect(true).To(Equal(exists))
-	})
-
-	AfterEach(func() {
-		ctx := context.Background()
-		userRepoRef := NewUserRepositoryRef(gitlab.DefaultDomain, accounts.GitlabUserName, repoName)
-		user, err := client.UserRepositories().Get(ctx, userRepoRef)
-		Expect(err).NotTo(HaveOccurred())
-		err = user.Delete(ctx)
-		Expect(err).NotTo(HaveOccurred())
-		err = recorder.Stop()
-		Expect(err).NotTo(HaveOccurred())
-	})
-})
-
-var _ = Describe("test gitlab group project", func() {
-	accounts := getAccounts()
-
-	var client gitprovider.Client
-	var recorder *recorder.Recorder
-	var err error
-	repoName := "repo-exists-group"
-	BeforeEach(func() {
-		client, recorder, err = getTestClientWithCassette("gitlab_repo_group_exists", GitLabProviderName)
-		Expect(err).NotTo(HaveOccurred())
-		gitProvider = defaultGitProvider{
-			domain:   gitlab.DefaultDomain,
-			provider: client,
-		}
-	})
-
-	It("succeed on validating repo existence", func() {
-		accounts := getAccounts()
-
-		err := gitProvider.CreateRepository(repoName, accounts.GitlabOrgName, true)
-		Expect(err).NotTo(HaveOccurred())
-
-		exists, err := gitProvider.RepositoryExists(repoName, accounts.GitlabOrgName)
-		Expect(err).NotTo(HaveOccurred())
-		Expect(true).To(Equal(exists))
-	})
-
-	AfterEach(func() {
-		ctx := context.Background()
-		orgRepoRef := NewOrgRepositoryRef(gitlab.DefaultDomain, accounts.GitlabOrgName, repoName)
-		org, err := client.OrgRepositories().Get(ctx, orgRepoRef)
-		Expect(err).NotTo(HaveOccurred())
-		err = org.Delete(ctx)
-		Expect(err).NotTo(HaveOccurred())
-		err = recorder.Stop()
-		Expect(err).NotTo(HaveOccurred())
-	})
-
-})
-
-func CreateTestPullRequestToOrgRepo(client gitprovider.Client, domain string, orgName string) {
-	repoName := "test-org-repo"
-	branchName := "test-org-branch"
-
-	doesNotExistOrg := "doesnotexists"
-
-	orgRepoRef := NewOrgRepositoryRef(domain, orgName, repoName)
-	doesNotExistOrgRepoRef := NewOrgRepositoryRef(domain, doesNotExistOrg, repoName)
-	repoInfo := NewRepositoryInfo("test org repository", gitprovider.RepositoryVisibilityPrivate)
-	opts := &gitprovider.RepositoryCreateOptions{
-		AutoInit: gitprovider.BoolVar(true),
-	}
-
-	err := gitProvider.CreateOrgRepository(orgRepoRef, repoInfo, opts)
-	Expect(err).NotTo(HaveOccurred())
-
-	err = gitProvider.CreateOrgRepository(doesNotExistOrgRepoRef, repoInfo, opts)
-	Expect(err).To(HaveOccurred())
-
-	path := "setup/config.yaml"
-	content := "init content"
-	files := []gitprovider.CommitFile{
-		{
-			Path:    &path,
-			Content: &content,
-		},
-	}
-
-	commitMessage := "added config files"
-	prTitle := "config files"
-	prDescription := "test description"
-
-	prLink, err := gitProvider.CreatePullRequestToOrgRepo(orgRepoRef, "", branchName, files, commitMessage, prTitle, prDescription)
-	Expect(err).ToNot(HaveOccurred())
-	Expect("https://github.com/weaveworks/test-org-repo/pull/1", prLink.Get().WebURL)
-
-	_, err = gitProvider.CreatePullRequestToOrgRepo(orgRepoRef, "branchdoesnotexists", branchName, files, commitMessage, prTitle, prDescription)
-	Expect(err).To(HaveOccurred())
-
-	_, err = gitProvider.CreatePullRequestToOrgRepo(doesNotExistOrgRepoRef, "", branchName, files, commitMessage, prTitle, prDescription)
-	Expect(err).To(HaveOccurred())
-
-	ctx := context.Background()
-	org, err := client.OrgRepositories().Get(ctx, orgRepoRef)
-	Expect(err).ToNot(HaveOccurred())
-	err = org.Delete(ctx)
-	Expect(err).ToNot(HaveOccurred())
-}
-
-func CreateTestPullRequestToUserRepo(client gitprovider.Client, domain string, userAccount string) {
-	repoName := "test-user-repo"
-	branchName := "test-user-branch"
-
-	doesnotExistUserAccount := "doesnotexists"
-
-	userRepoRef := NewUserRepositoryRef(domain, userAccount, repoName)
-	doesNotExistsUserRepoRef := NewUserRepositoryRef(domain, doesnotExistUserAccount, repoName)
-	repoInfo := NewRepositoryInfo("test user repository", gitprovider.RepositoryVisibilityPrivate)
-	opts := &gitprovider.RepositoryCreateOptions{
-		AutoInit: gitprovider.BoolVar(true),
-	}
-
-	err := gitProvider.CreateUserRepository(userRepoRef, repoInfo, opts)
-	Expect(err).NotTo(HaveOccurred())
-
-	err = gitProvider.CreateUserRepository(doesNotExistsUserRepoRef, repoInfo, opts)
-	Expect(err).To(HaveOccurred())
-
-	path := "setup/config.yaml"
-	content := "init content"
-	files := []gitprovider.CommitFile{
-		{
-			Path:    &path,
-			Content: &content,
-		},
-	}
-
-	commitMessage := "added config files"
-	prTitle := "config files"
-	prDescription := "test description"
-
-	prLink, err := gitProvider.CreatePullRequestToUserRepo(userRepoRef, "", branchName, files, commitMessage, prTitle, prDescription)
-	Expect(err).NotTo(HaveOccurred())
-	Expect("https://github.com/bot/test-user-repo/pull/1", prLink.Get().WebURL)
-
-	_, err = gitProvider.CreatePullRequestToUserRepo(userRepoRef, "branchdoesnotexists", branchName, files, commitMessage, prTitle, prDescription)
-	Expect(err).To(HaveOccurred())
-
-	_, err = gitProvider.CreatePullRequestToUserRepo(doesNotExistsUserRepoRef, "", branchName, files, commitMessage, prTitle, prDescription)
-	Expect(err).To(HaveOccurred())
-
-	ctx := context.Background()
-	user, err := client.UserRepositories().Get(ctx, userRepoRef)
-	Expect(err).NotTo(HaveOccurred())
-	err = user.Delete(ctx)
-	Expect(err).NotTo(HaveOccurred())
-}
-
-func GetCommitToUserRepo(client gitprovider.Client, domain string, userAccount string) {
-	repoName := "test-user-commit"
-
-	userRepoRef := NewUserRepositoryRef(domain, userAccount, repoName)
-	repoInfo := NewRepositoryInfo("test user commit", gitprovider.RepositoryVisibilityPrivate)
-	opts := &gitprovider.RepositoryCreateOptions{
-		AutoInit: gitprovider.BoolVar(true),
-	}
-
-	err := gitProvider.CreateUserRepository(userRepoRef, repoInfo, opts)
-	Expect(err).NotTo(HaveOccurred())
-
-	commits, err := gitProvider.GetCommitsFromUserRepo(userRepoRef, "main", 10, 0)
-	Expect(err).NotTo(HaveOccurred())
-	Expect(commits[0].Get().Message).To(Equal("Initial commit"))
-	Expect(commits[0].Get().Author).To(Equal("bot"))
-
-	ctx := context.Background()
-	user, err := client.UserRepositories().Get(ctx, userRepoRef)
-	Expect(err).NotTo(HaveOccurred())
-	err = user.Delete(ctx)
-	Expect(err).NotTo(HaveOccurred())
-}
-
-func GetCommitToOrgRepo(client gitprovider.Client, domain string, orgName string) {
-	repoName := "test-org-commit"
-
-	orgRepoRef := NewOrgRepositoryRef(domain, orgName, repoName)
-	repoInfo := NewRepositoryInfo("test org commit", gitprovider.RepositoryVisibilityPrivate)
-	opts := &gitprovider.RepositoryCreateOptions{
-		AutoInit: gitprovider.BoolVar(true),
-	}
-
-	err := gitProvider.CreateOrgRepository(orgRepoRef, repoInfo, opts)
-	Expect(err).NotTo(HaveOccurred())
-
-	commits, err := gitProvider.GetCommitsFromOrgRepo(orgRepoRef, "main", 10, 0)
-	Expect(err).NotTo(HaveOccurred())
-	Expect(commits[0].Get().Message).To(Equal("Initial commit"))
-	Expect(commits[0].Get().Author).To(Equal("bot"))
-
-	ctx := context.Background()
-	user, err := client.OrgRepositories().Get(ctx, orgRepoRef)
-	Expect(err).NotTo(HaveOccurred())
-	err = user.Delete(ctx)
-	Expect(err).NotTo(HaveOccurred())
-}
-
-var _ = Describe("Get User repo info", func() {
-	accounts := getAccounts()
-	var client gitprovider.Client
-	var recorder *recorder.Recorder
-	var err error
-	var userRepoRef gitprovider.UserRepositoryRef
-	repoName := "test-user-repo-info"
-
-	BeforeEach(func() {
-		client, recorder, err = getTestClientWithCassette("get_user_repo_info", GitHubProviderName)
-		Expect(err).NotTo(HaveOccurred())
-		gitProvider = defaultGitProvider{
-			domain:   github.DefaultDomain,
-			provider: client,
-		}
-
-		userRepoRef = NewUserRepositoryRef(gitProvider.domain, accounts.GithubUserName, repoName)
-
-		repoInfo := NewRepositoryInfo("test user repository", gitprovider.RepositoryVisibilityPrivate)
-		opts := &gitprovider.RepositoryCreateOptions{
-			AutoInit: gitprovider.BoolVar(true),
-		}
-		err := gitProvider.CreateUserRepository(userRepoRef, repoInfo, opts)
-		Expect(err).ShouldNot(HaveOccurred())
-	})
-
-	It("Succeed on getting user repo info", func() {
-		_, err = gitProvider.GetRepoInfo(AccountTypeUser, accounts.GithubUserName, repoName)
-		Expect(err).ShouldNot(HaveOccurred())
-
-		_, err = gitProvider.GetRepoInfo(AccountTypeUser, accounts.GithubUserName, "repoNotExisted")
-		Expect(err).Should(HaveOccurred())
-
-	})
-
-	AfterEach(func() {
-		ctx := context.Background()
-		user, err := client.UserRepositories().Get(ctx, userRepoRef)
-		Expect(err).ShouldNot(HaveOccurred())
-		err = user.Delete(ctx)
-		Expect(err).ShouldNot(HaveOccurred())
-		err = recorder.Stop()
-		Expect(err).ShouldNot(HaveOccurred())
-	})
-})
-
-var _ = Describe("Test user deploy keys creation", func() {
-	accounts := getAccounts()
-	var client gitprovider.Client
-	var recorder *recorder.Recorder
-	var err error
-	var userRepoRef gitprovider.UserRepositoryRef
-	repoName := "test-deploy-key-user-repo"
-	var deployKey string
-
-	BeforeEach(func() {
-		client, recorder, err = getTestClientWithCassette("deploy_key_user", GitHubProviderName)
-		Expect(err).NotTo(HaveOccurred())
-		gitProvider = defaultGitProvider{
-			domain:   github.DefaultDomain,
-			provider: client,
-		}
-
-		userRepoRef = NewUserRepositoryRef(gitProvider.domain, accounts.GithubUserName, repoName)
-		repoInfo := NewRepositoryInfo("test user repository", gitprovider.RepositoryVisibilityPrivate)
-		opts := &gitprovider.RepositoryCreateOptions{
-			AutoInit: gitprovider.BoolVar(true),
-		}
-
-		err = gitProvider.CreateUserRepository(userRepoRef, repoInfo, opts)
-		Expect(err).ShouldNot(HaveOccurred())
-		err = utils.WaitUntil(os.Stdout, time.Second, time.Second*30, func() error {
-			_, err := gitProvider.GetUserRepo(accounts.GithubUserName, repoName)
-			return err
-		})
-		Expect(err).ShouldNot(HaveOccurred())
-
-		deployKey = "ssh-rsa AAAAB3NzaC1yc2EAAAADAQABAAABAQDBmym4XOiTj4rY3AcJKoJ8QupfgpFWtgNzDxzL0TrzfnurUQm+snozKLHGtOtS7PjMQsMaW9phyhhXv2KxadVI1uweFkC1TK4rPNWrqYX2g0JLXEScvaafSiv+SqozWLN/zhQ0e0jrtrYphtkd+H72RYsdq3mngY4WPJXM7z+HSjHSKilxj7XsxENt0dxT08LArxDC4OQXv9EYFgCyZ7SuLPBgA9160Co46Jm27enB/oBPx5zWd1MlkI+RtUi+XV2pLMzIpvYi2r2iWwOfDqE0N2cfpD0bY7cIOlv0iS7v6Qkmf7pBD+tRGTIZFcD5tGmZl1DOaeCZZ/VAN66aX+rN"
-	})
-
-	It("Uploads a new deploy key for a brand new user repo, checks for presence of the key, and shows proper message if trying to re-add it", func() {
-		exists, err := gitProvider.DeployKeyExists(accounts.GithubUserName, repoName)
-		Expect(err).ShouldNot(HaveOccurred())
-		Expect(exists).To(BeFalse())
-
-		stdout := utils.CaptureStdout(func() {
-			err = gitProvider.UploadDeployKey(accounts.GithubUserName, repoName, []byte(deployKey))
-			Expect(err).ShouldNot(HaveOccurred())
-		})
-		Expect(stdout).To(Equal("uploading deploy key\n"))
-
-		exists, err = gitProvider.DeployKeyExists(accounts.GithubUserName, repoName)
-		Expect(err).ShouldNot(HaveOccurred())
-		Expect(exists).To(BeTrue())
-
-		stdout = utils.CaptureStdout(func() {
-			err = gitProvider.UploadDeployKey(accounts.GithubUserName, repoName, []byte(deployKey))
-			Expect(err).Should(HaveOccurred())
-		})
-		Expect(stdout).To(Equal("uploading deploy key\n"))
-
-	})
-
-	AfterEach(func() {
-		ctx := context.Background()
-		user, err := client.UserRepositories().Get(ctx, userRepoRef)
-		Expect(err).ShouldNot(HaveOccurred())
-		err = user.Delete(ctx)
-		Expect(err).ShouldNot(HaveOccurred())
-		err = recorder.Stop()
-		Expect(err).ShouldNot(HaveOccurred())
-	})
-
-})
-
-var _ = Describe("Test org deploy keys creation", func() {
-	accounts := getAccounts()
-	var client gitprovider.Client
-	var recorder *recorder.Recorder
-	var err error
-	var orgRepoRef gitprovider.OrgRepositoryRef
-	repoName := "test-deploy-key-org-repo"
-	var deployKey string
-
-	BeforeEach(func() {
-		client, recorder, err = getTestClientWithCassette("deploy_key_org", GitHubProviderName)
-		Expect(err).NotTo(HaveOccurred())
-		gitProvider = defaultGitProvider{
-			domain:   github.DefaultDomain,
-			provider: client,
-		}
-
-		orgRepoRef = NewOrgRepositoryRef(gitProvider.domain, accounts.GithubOrgName, repoName)
-		repoInfo := NewRepositoryInfo("test user repository", gitprovider.RepositoryVisibilityPrivate)
-		opts := &gitprovider.RepositoryCreateOptions{
-			AutoInit: gitprovider.BoolVar(true),
-		}
-
-		err = gitProvider.CreateOrgRepository(orgRepoRef, repoInfo, opts)
-		Expect(err).ShouldNot(HaveOccurred())
-		err = utils.WaitUntil(os.Stdout, time.Second, time.Second*30, func() error {
-			_, err := gitProvider.GetOrgRepo(accounts.GithubOrgName, repoName)
-			return err
-		})
-		Expect(err).ShouldNot(HaveOccurred())
-
-		deployKey = "ssh-rsa AAAAB3NzaC1yc2EAAAADAQABAAABgQDorjCI1Ai7xhZx4e2dYImHbjzbEc0gH1mjnkcb3Tqc5Zs/tQVxo282YIMeXq8IABt2AcwTzDHAviajbPqC05GNRwCmEFrYOnYKhMrdrKtYuCtmEhgnhPQlItXJlF00XwHfYetjfIzFSk8vdLJcwmGp6PPemDW2Xv6CPBAN23OGqTbYYsFuO7+hdU3CgGcR9WPDdzN7/4q1aq4Tk7qhNl5Yxw1DQ0OVgiAQnBJHeViOar14Dw1olhtzL2s88e/TE9t47p9iLXFXwN4irER25A4NUa7DYGpNfUEGQdlf1k81ctegQeA8fOZ4uT4zYSja7mG6QYRgPwN4ZB8ywTcHeON6EzWucSWKM4TcJgASmvJtJn5RifbuzMJTtqpCtIFmpo5/ItQFKYjI18Omqh0ZJe/P9YtYtM+Ac3FIOC0yKU7Ozsx/N7wq3uSIOTv8KCxkEgq2fBi9gF/+kE0BGSVao0RfY/fAUjS/ScuNvo30+MrW+8NmWeWRdhMJkJ25kLGuWBE="
-	})
-
-	It("Uploads a new deploy key for a brand new user repo, checks for presence of the key, and shows proper message if trying to re-add it", func() {
-		exists, err := gitProvider.DeployKeyExists(accounts.GithubOrgName, repoName)
-		Expect(err).ShouldNot(HaveOccurred())
-		Expect(exists).To(BeFalse())
-
-		stdout := utils.CaptureStdout(func() {
-			err = gitProvider.UploadDeployKey(accounts.GithubOrgName, repoName, []byte(deployKey))
-			Expect(err).ShouldNot(HaveOccurred())
-		})
-		Expect(stdout).To(Equal("uploading deploy key\n"))
-
-		exists, err = gitProvider.DeployKeyExists(accounts.GithubOrgName, repoName)
-		Expect(err).ShouldNot(HaveOccurred())
-		Expect(exists).To(BeTrue())
-
-		stdout = utils.CaptureStdout(func() {
-			err = gitProvider.UploadDeployKey(accounts.GithubOrgName, repoName, []byte(deployKey))
-			Expect(err).Should(HaveOccurred())
-		})
-		Expect(stdout).To(Equal("uploading deploy key\n"))
-
-	})
-
-	AfterEach(func() {
-		ctx := context.Background()
-		org, err := client.OrgRepositories().Get(ctx, orgRepoRef)
-		Expect(err).ShouldNot(HaveOccurred())
-		err = org.Delete(ctx)
-		Expect(err).ShouldNot(HaveOccurred())
-		err = recorder.Stop()
-		Expect(err).ShouldNot(HaveOccurred())
-	})
-})
-
-var _ = Describe("helpers", func() {
-	DescribeTable("detectGitProviderFromUrl", func(input string, expected GitProviderName) {
-		result, err := detectGitProviderFromUrl(input)
-		Expect(err).NotTo(HaveOccurred())
-		Expect(result).To(Equal(expected))
-	},
-		Entry("ssh+github", "ssh://git@github.com/weaveworks/weave-gitops.git", GitProviderGitHub),
-		Entry("ssh+gitlab", "ssh://git@gitlab.com/weaveworks/weave-gitops.git", GitProviderGitLab),
-		Entry("ssh+gitlab with subgroup", "git@gitlab.com:gogittest/sub-group/nginxsub.git", GitProviderGitLab),
-	)
-
-})
->>>>>>> 7133d76c
 
 var _ = Describe("get owner from url", func() {
 	DescribeTable("getOwnerFromUrl", func(normalizedUrl string, providerName GitProviderName, expected string) {
@@ -987,26 +113,4 @@
 		provider: GitProviderGitLab,
 		protocol: RepositoryURLProtocolSSH,
 	}),
-)
-
-var _ = Describe("Test GetRepoVisiblity", func() {
-	// url := "ssh://git@github.com/foo/bar"
-	// It("tests that a nil info generates the appropriate error", func() {
-	// 	result, underlyingError := getVisibilityFromRepoInfo(url, nil)
-	// 	Expect(result).To(BeNil())
-	// 	Expect(underlyingError.Error()).To(Equal(fmt.Sprintf("unable to obtain repository visibility for: %s", url)))
-	// })
-
-	// It("tests that a nil visibility reference generates the appropriate error", func() {
-	// 	result, underlyingError := getVisibilityFromRepoInfo(url, &gitprovider.RepositoryInfo{Visibility: nil})
-	// 	Expect(result).To(BeNil())
-	// 	Expect(underlyingError.Error()).To(Equal(fmt.Sprintf("unable to obtain repository visibility for: %s", url)))
-	// })
-
-	// It("tests that a non-nil visibility reference is successful", func() {
-	// 	public := gitprovider.RepositoryVisibilityPublic
-	// 	result, underlyingError := getVisibilityFromRepoInfo(url, &gitprovider.RepositoryInfo{Visibility: &public})
-	// 	Expect(underlyingError).To(BeNil())
-	// 	Expect(result).To(Equal(&public))
-	// })
-})+)