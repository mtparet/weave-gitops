--- conflicted
+++ resolved
@@ -154,24 +154,6 @@
 func (a *authSvc) setupDeployKey(ctx context.Context, name SecretName, targetName string, repo gitproviders.NormalizedRepoURL) (*ssh.PublicKeys, error) {
 	owner := repo.Owner()
 	repoName := repo.RepositoryName()
-<<<<<<< HEAD
-
-	accountType, err := a.gitProvider.GetAccountType(repo.Owner())
-	if err != nil {
-		return nil, fmt.Errorf("error getting account type: %w", err)
-	}
-
-	repoInfo, err := a.gitProvider.GetRepoInfo(accountType, repo.Owner(), repo.RepositoryName())
-	if err != nil {
-		return nil, fmt.Errorf("error getting repo info: %w", err)
-	}
-
-	if repoInfo.Visibility != nil && *repoInfo.Visibility == gitprovider.RepositoryVisibilityPublic {
-		// This is a public repo. We don't need to add deploy keys to it.
-		return nil, nil
-	}
-=======
->>>>>>> 1e28fd2f
 
 	deployKeyExists, err := a.gitProvider.DeployKeyExists(owner, repoName)
 	if err != nil {
