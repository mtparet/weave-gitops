--- conflicted
+++ resolved
@@ -39,19 +39,20 @@
 )
 
 type AddParams struct {
-	Dir            string
-	Name           string
-	Url            string
-	Path           string
-	Branch         string
-	PrivateKey     string
-	DeploymentType string
-	Chart          string
-	SourceType     string
-	AppConfigUrl   string
-	Namespace      string
-	DryRun         bool
-	AutoMerge      bool
+	Dir              string
+	Name             string
+	Url              string
+	Path             string
+	Branch           string
+	PrivateKey       string
+	DeploymentType   string
+	Chart            string
+	SourceType       string
+	AppConfigUrl     string
+	Namespace        string
+	DryRun           bool
+	AutoMerge        bool
+	GitProviderToken string
 }
 
 // Three models:
@@ -115,18 +116,14 @@
 		return err
 	}
 
-<<<<<<< HEAD
+	info := getAppResourceInfo(makeWegoApplication(params), clusterName)
+
 	gitToken, err := a.kube.GetSecret(ctx, kube.GitTokenSecretName, kube.GitTokenKeyName, params.Namespace)
 	if err != nil {
 		return err
 	}
 
 	gitProvider, err := a.gitProviderFactory(string(gitToken))
-=======
-	info := getAppResourceInfo(makeWegoApplication(params), clusterName)
-
-	gitProvider, err := a.gitProviderFactory(params.GitProviderToken)
->>>>>>> 5cec8652
 	if err != nil {
 		return err
 	}
@@ -221,7 +218,6 @@
 	// Identifying repo url if not set by the user
 	if params.Url == "" {
 		url, err := a.getGitRemoteUrl(params)
-
 		if err != nil {
 			return params, err
 		}
