package app

import (
	"context"
	"crypto/md5"
	"fmt"
	"strings"

	"github.com/go-git/go-billy/v5/memfs"
	gogit "github.com/go-git/go-git/v5"
	"github.com/go-git/go-git/v5/config"
	"github.com/go-git/go-git/v5/storage/memory"
	"github.com/google/go-cmp/cmp"
	. "github.com/onsi/ginkgo"
	. "github.com/onsi/gomega"
	wego "github.com/weaveworks/weave-gitops/api/v1alpha1"
	"github.com/weaveworks/weave-gitops/pkg/git"
	"github.com/weaveworks/weave-gitops/pkg/gitproviders"
	"github.com/weaveworks/weave-gitops/pkg/kube"
	"github.com/weaveworks/weave-gitops/pkg/testutils"
	"sigs.k8s.io/yaml"
)

var (
	addParams AddParams
	ctx       context.Context
)

var _ = Describe("Add", func() {
	var _ = BeforeEach(func() {
		addParams = AddParams{
			Url:            "https://github.com/foo/bar",
			Path:           "./kustomize",
			Branch:         "main",
			Dir:            ".",
			DeploymentType: "kustomize",
<<<<<<< HEAD
			SourceType:     wego.SourceTypeGit,
			Namespace:      "wego-system",
=======
			Namespace:      wego.DefaultNamespace,
>>>>>>> d441b694
			AppConfigUrl:   "NONE",
			AutoMerge:      true,
		}

		gitProviders.GetDefaultBranchReturns("main", nil)

		ctx = context.Background()
	})

	It("checks for cluster status", func() {
		err := appSrv.Add(addParams)
		Expect(err).ShouldNot(HaveOccurred())

		Expect(kubeClient.GetClusterStatusCallCount()).To(Equal(1))

		kubeClient.GetClusterStatusStub = func(ctx context.Context) kube.ClusterStatus {
			return kube.Unmodified
		}
		err = appSrv.Add(addParams)
		Expect(err).To(MatchError("gitops not installed... exiting"))

		kubeClient.GetClusterStatusStub = func(ctx context.Context) kube.ClusterStatus {
			return kube.Unknown
		}
		err = appSrv.Add(addParams)
		Expect(err).To(MatchError("can not determine cluster status... exiting"))
	})

	It("gets the cluster name", func() {
		err := appSrv.Add(addParams)
		Expect(err).ShouldNot(HaveOccurred())

		Expect(kubeClient.GetClusterNameCallCount()).To(Equal(1))
	})

	It("validates app-config-url is set when source is helm", func() {
		addParams.Chart = "my-chart"
		addParams.Url = "https://my-chart.com"
		addParams.AppConfigUrl = ""

		err := appSrv.Add(addParams)
		Expect(err.Error()).Should(HaveSuffix("--app-config-url should be provided or set to NONE"))
	})

	Context("Looking up repo default branch", func() {
		var _ = BeforeEach(func() {
			gitProviders.GetDefaultBranchStub = func(_ context.Context, repoUrl gitproviders.RepoURL) (string, error) {
				branch := "an-unusual-branch" // for app repository
				if !strings.Contains(repoUrl.String(), "bar") {
					branch = "config-branch" // for config repository
				}
				return branch, nil
			}

			addParams.Branch = ""
		})

		It("Uses the default branch from the repository if no branch is specified", func() {
			updated, err := appSrv.(*App).updateParametersIfNecessary(ctx, addParams)
			Expect(err).ShouldNot(HaveOccurred())
			Expect(updated.Branch).To(Equal("an-unusual-branch"))
		})

		It("Allows a specified branch to override the repo's default branch", func() {
			addParams.Branch = "an-overriding-branch"
			updated, err := appSrv.(*App).updateParametersIfNecessary(ctx, addParams)
			Expect(err).ShouldNot(HaveOccurred())
			Expect(updated.Branch).To(Equal("an-overriding-branch"))
		})
	})

	Context("add app with no config repo", func() {
		Describe("generates source manifest", func() {
			It("creates GitRepository when source type is git", func() {
				addParams.SourceType = wego.SourceTypeGit

				err := appSrv.Add(addParams)
				Expect(err).ShouldNot(HaveOccurred())

				Expect(fluxClient.CreateSourceGitCallCount()).To(Equal(1))

				name, url, branch, secretRef, namespace := fluxClient.CreateSourceGitArgsForCall(0)
				Expect(name).To(Equal("bar"))
				Expect(url).To(Equal("ssh://git@github.com/foo/bar.git"))
				Expect(branch).To(Equal("main"))
				Expect(secretRef).To(Equal("wego-test-cluster-bar"))
				Expect(namespace).To(Equal(wego.DefaultNamespace))
			})

			It("creates HelmRepository when source type is helm", func() {
				addParams.Url = "https://charts.kube-ops.io"
				addParams.Chart = "loki"

				err := appSrv.Add(addParams)
				Expect(err).ShouldNot(HaveOccurred())
				Expect(fluxClient.CreateSourceHelmCallCount()).To(Equal(1))

				name, url, namespace := fluxClient.CreateSourceHelmArgsForCall(0)
				Expect(name).To(Equal("loki"))
				Expect(url).To(Equal("https://charts.kube-ops.io"))
				Expect(namespace).To(Equal(wego.DefaultNamespace))
			})
		})

		Describe("generates application goat", func() {
			It("creates a kustomization if deployment type kustomize", func() {
				err := appSrv.Add(addParams)
				Expect(err).ShouldNot(HaveOccurred())

				Expect(fluxClient.CreateKustomizationCallCount()).To(Equal(1))

				name, source, path, namespace := fluxClient.CreateKustomizationArgsForCall(0)
				Expect(name).To(Equal("bar"))
				Expect(source).To(Equal("bar"))
				Expect(path).To(Equal("./kustomize"))
				Expect(namespace).To(Equal(wego.DefaultNamespace))
			})

			It("creates helm release using a helm repository if source type is helm", func() {
				addParams.Chart = "loki"

				err := appSrv.Add(addParams)
				Expect(err).ShouldNot(HaveOccurred())

				Expect(fluxClient.CreateHelmReleaseHelmRepositoryCallCount()).To(Equal(1))

				name, chart, namespace, targetNamespace := fluxClient.CreateHelmReleaseHelmRepositoryArgsForCall(0)
				Expect(name).To(Equal("loki"))
				Expect(chart).To(Equal("loki"))
				Expect(namespace).To(Equal(wego.DefaultNamespace))
				Expect(targetNamespace).To(Equal(""))
			})

			It("creates a helm release using a git source if source type is git", func() {
				addParams.Path = "./charts/my-chart"
				addParams.DeploymentType = string(wego.DeploymentTypeHelm)

				err := appSrv.Add(addParams)
				Expect(err).ShouldNot(HaveOccurred())

				Expect(fluxClient.CreateHelmReleaseGitRepositoryCallCount()).To(Equal(1))

				name, source, path, namespace, targetNamespace := fluxClient.CreateHelmReleaseGitRepositoryArgsForCall(0)
				Expect(name).To(Equal("bar"))
				Expect(source).To(Equal("bar"))
				Expect(path).To(Equal("./charts/my-chart"))
				Expect(namespace).To(Equal(wego.DefaultNamespace))
				Expect(targetNamespace).To(Equal(""))
			})

			It("creates helm release for helm repository with target namespace if source type is helm", func() {
				addParams.Chart = "loki"
				addParams.HelmReleaseTargetNamespace = "sock-shop"

				err := appSrv.Add(addParams)
				Expect(err).ShouldNot(HaveOccurred())

				Expect(fluxClient.CreateHelmReleaseHelmRepositoryCallCount()).To(Equal(1))

				name, chart, namespace, targetNamespace := fluxClient.CreateHelmReleaseHelmRepositoryArgsForCall(0)
				Expect(name).To(Equal("loki"))
				Expect(chart).To(Equal("loki"))
				Expect(namespace).To(Equal(wego.DefaultNamespace))
				Expect(targetNamespace).To(Equal("sock-shop"))
			})

			It("creates a helm release for git repository with target namespace if source type is git", func() {
				addParams.Path = "./charts/my-chart"
				addParams.DeploymentType = string(wego.DeploymentTypeHelm)
				addParams.HelmReleaseTargetNamespace = "sock-shop"

				err := appSrv.Add(addParams)
				Expect(err).ShouldNot(HaveOccurred())

				Expect(fluxClient.CreateHelmReleaseGitRepositoryCallCount()).To(Equal(1))

				name, source, path, namespace, targetNamespace := fluxClient.CreateHelmReleaseGitRepositoryArgsForCall(0)
				Expect(name).To(Equal("bar"))
				Expect(source).To(Equal("bar"))
				Expect(path).To(Equal("./charts/my-chart"))
				Expect(namespace).To(Equal(wego.DefaultNamespace))
				Expect(targetNamespace).To(Equal("sock-shop"))
			})

			It("fails if deployment type is invalid", func() {
				addParams.DeploymentType = "foo"

				err := appSrv.Add(addParams)
				Expect(err).Should(HaveOccurred())
			})
		})

		It("applies the manifests to the cluster", func() {
			fluxClient.CreateSourceGitStub = func(s1, s2, s3, s4, s5 string) ([]byte, error) {
				return []byte("git source"), nil
			}
			fluxClient.CreateKustomizationStub = func(s1, s2, s3, s4 string) ([]byte, error) {
				return []byte("kustomization"), nil
			}

			err := appSrv.Add(addParams)
			Expect(err).ShouldNot(HaveOccurred())

			Expect(kubeClient.ApplyCallCount()).To(Equal(3))

			_, sourceManifest, namespace := kubeClient.ApplyArgsForCall(0)
			Expect(sourceManifest).To(Equal([]byte("git source")))
			Expect(namespace).To(Equal(wego.DefaultNamespace))

			_, kustomizationManifest, namespace := kubeClient.ApplyArgsForCall(1)
			Expect(kustomizationManifest).To(Equal([]byte("kustomization")))
			Expect(namespace).To(Equal(wego.DefaultNamespace))

			_, appSpecManifest, namespace := kubeClient.ApplyArgsForCall(2)
			Expect(string(appSpecManifest)).To(ContainSubstring("kind: Application"))
			Expect(namespace).To(Equal(wego.DefaultNamespace))
		})
	})

	Context("add app with config in app repo", func() {
		BeforeEach(func() {
			addParams.Url = "ssh://git@github.com/foo/bar.git"
			addParams.AppConfigUrl = ""

			gitClient.OpenStub = func(s string) (*gogit.Repository, error) {
				r, err := gogit.Init(memory.NewStorage(), memfs.New())
				Expect(err).ShouldNot(HaveOccurred())

				_, err = r.CreateRemote(&config.RemoteConfig{
					Name: "origin",
					URLs: []string{"git@github.com:foo/bar.git"},
				})
				Expect(err).ShouldNot(HaveOccurred())
				return r, nil
			}
		})

		Describe("generates source manifest", func() {
			It("creates GitRepository when source type is git", func() {
				addParams.SourceType = wego.SourceTypeGit
				err := appSrv.Add(addParams)
				Expect(err).ShouldNot(HaveOccurred())

				Expect(fluxClient.CreateSourceGitCallCount()).To(Equal(1))

				name, url, branch, secretRef, namespace := fluxClient.CreateSourceGitArgsForCall(0)
				Expect(name).To(Equal("bar"))
				Expect(url).To(Equal("ssh://git@github.com/foo/bar.git"))
				Expect(branch).To(Equal("main"))
				Expect(secretRef).To(Equal("wego-test-cluster-bar"))
				Expect(namespace).To(Equal(wego.DefaultNamespace))
			})

			It("creates HelmRepository when source type is helm", func() {
				addParams.Url = "https://charts.kube-ops.io"
				addParams.Chart = "loki"
				addParams.AppConfigUrl = "ssh://git@github.com/owner/config-repo.git"

				err := appSrv.Add(addParams)
				Expect(err).ShouldNot(HaveOccurred())

				Expect(fluxClient.CreateSourceHelmCallCount()).To(Equal(1))

				name, url, namespace := fluxClient.CreateSourceHelmArgsForCall(0)
				Expect(name).To(Equal("loki"))
				Expect(url).To(Equal("https://charts.kube-ops.io"))
				Expect(namespace).To(Equal(wego.DefaultNamespace))
			})
		})

		Describe("generates application goat", func() {
			It("creates a kustomization if deployment type kustomize", func() {
				err := appSrv.Add(addParams)
				Expect(err).ShouldNot(HaveOccurred())

				Expect(fluxClient.CreateKustomizationCallCount()).To(Equal(3))

				name, source, path, namespace := fluxClient.CreateKustomizationArgsForCall(0)
				Expect(name).To(Equal("bar"))
				Expect(source).To(Equal("bar"))
				Expect(path).To(Equal("./kustomize"))
				Expect(namespace).To(Equal(wego.DefaultNamespace))

				name, source, path, namespace = fluxClient.CreateKustomizationArgsForCall(1)
				Expect(name).To(Equal("bar-apps-dir"))
				Expect(source).To(Equal("bar"))
				Expect(path).To(Equal(".wego/apps/bar"))
				Expect(namespace).To(Equal(wego.DefaultNamespace))

				name, source, path, namespace = fluxClient.CreateKustomizationArgsForCall(2)
				Expect(name).To(Equal("test-cluster-bar"))
				Expect(source).To(Equal("bar"))
				Expect(path).To(Equal(".wego/targets/test-cluster/bar"))
				Expect(namespace).To(Equal(wego.DefaultNamespace))
			})

			It("creates helm release using a helm repository if source type is helm", func() {
				addParams.Url = "https://charts.kube-ops.io"
				addParams.Chart = "loki"
				addParams.AppConfigUrl = "ssh://github.com/owner/repo"

				err := appSrv.Add(addParams)
				Expect(err).ShouldNot(HaveOccurred())

				Expect(fluxClient.CreateHelmReleaseHelmRepositoryCallCount()).To(Equal(1))

				name, chart, namespace, targetNamespace := fluxClient.CreateHelmReleaseHelmRepositoryArgsForCall(0)
				Expect(name).To(Equal("loki"))
				Expect(chart).To(Equal("loki"))
				Expect(namespace).To(Equal(wego.DefaultNamespace))
				Expect(targetNamespace).To(Equal(""))
			})

			It("creates a helm release using a git source if source type is git", func() {
				addParams.Path = "./charts/my-chart"
				addParams.DeploymentType = string(wego.DeploymentTypeHelm)

				err := appSrv.Add(addParams)
				Expect(err).ShouldNot(HaveOccurred())

				Expect(fluxClient.CreateHelmReleaseGitRepositoryCallCount()).To(Equal(1))

				name, source, path, namespace, targetNamespace := fluxClient.CreateHelmReleaseGitRepositoryArgsForCall(0)
				Expect(name).To(Equal("bar"))
				Expect(source).To(Equal("bar"))
				Expect(path).To(Equal("./charts/my-chart"))
				Expect(namespace).To(Equal(wego.DefaultNamespace))
				Expect(targetNamespace).To(Equal(""))
			})

			It("creates helm release for helm repository with target namespace if source type is helm", func() {
				addParams.Url = "https://charts.kube-ops.io"
				addParams.Chart = "loki"
				addParams.HelmReleaseTargetNamespace = "sock-shop"
				addParams.AppConfigUrl = "ssh://git@github.com/owner/config-repo.git"

				err := appSrv.Add(addParams)
				Expect(err).ShouldNot(HaveOccurred())

				Expect(fluxClient.CreateHelmReleaseHelmRepositoryCallCount()).To(Equal(1))

				name, chart, namespace, targetNamespace := fluxClient.CreateHelmReleaseHelmRepositoryArgsForCall(0)
				Expect(name).To(Equal("loki"))
				Expect(chart).To(Equal("loki"))
				Expect(namespace).To(Equal(wego.DefaultNamespace))
				Expect(targetNamespace).To(Equal("sock-shop"))
			})

			It("creates a helm release for git repository with target namespace if source type is git", func() {
				addParams.Path = "./charts/my-chart"
				addParams.DeploymentType = string(wego.DeploymentTypeHelm)
				addParams.HelmReleaseTargetNamespace = "sock-shop"

				err := appSrv.Add(addParams)
				Expect(err).ShouldNot(HaveOccurred())

				Expect(fluxClient.CreateHelmReleaseGitRepositoryCallCount()).To(Equal(1))

				name, source, path, namespace, targetNamespace := fluxClient.CreateHelmReleaseGitRepositoryArgsForCall(0)
				Expect(name).To(Equal("bar"))
				Expect(source).To(Equal("bar"))
				Expect(path).To(Equal("./charts/my-chart"))
				Expect(namespace).To(Equal(wego.DefaultNamespace))
				Expect(targetNamespace).To(Equal("sock-shop"))
			})

			It("validates namespace passed as target namespace", func() {
				addParams.Url = "https://charts.kube-ops.io"
				addParams.Chart = "loki"
				addParams.HelmReleaseTargetNamespace = "sock-shop"
				addParams.AppConfigUrl = "ssh://git@github.com/owner/config-repo.git"

				goodNamespaceErr := appSrv.Add(addParams)
				Expect(goodNamespaceErr).ShouldNot(HaveOccurred())

				addParams.HelmReleaseTargetNamespace = "sock-shop&*&*&*&"

				badNamespaceErr := appSrv.Add(addParams)
				Expect(badNamespaceErr.Error()).To(HavePrefix("could not update parameters: invalid namespace"))
			})

			It("fails if deployment type is invalid", func() {
				addParams.DeploymentType = "foo"

				err := appSrv.Add(addParams)
				Expect(err).Should(HaveOccurred())
			})
		})

		It("applies the manifests to the cluster", func() {
			fluxClient.CreateSourceGitStub = func(s1, s2, s3, s4, s5 string) ([]byte, error) {
				return []byte("git source"), nil
			}
			fluxClient.CreateKustomizationStub = func(s1, s2, s3, s4 string) ([]byte, error) {
				return []byte("kustomization"), nil
			}

			err := appSrv.Add(addParams)
			Expect(err).ShouldNot(HaveOccurred())

			Expect(kubeClient.ApplyCallCount()).To(Equal(3))

			_, sourceManifest, namespace := kubeClient.ApplyArgsForCall(0)
			Expect(sourceManifest).To(Equal([]byte("git source")))
			Expect(namespace).To(Equal(wego.DefaultNamespace))

			_, appWegoManifest, namespace := kubeClient.ApplyArgsForCall(1)
			Expect(appWegoManifest).To(Equal([]byte("kustomization")))
			Expect(namespace).To(Equal(wego.DefaultNamespace))
		})

		Context("when using URL", func() {
			BeforeEach(func() {
				addParams.Url = "ssh://git@github.com/foo/bar.git"
			})

			It("clones the repo to a temp dir", func() {
				err := appSrv.Add(addParams)
				Expect(err).ShouldNot(HaveOccurred())

				Expect(gitClient.CloneCallCount()).To(Equal(1))
				_, repoDir, url, branch := gitClient.CloneArgsForCall(0)

				Expect(repoDir).To(ContainSubstring("user-repo-"))
				Expect(url).To(Equal("ssh://git@github.com/foo/bar.git"))
				Expect(branch).To(Equal("main"))
			})

			It("writes the files to the disk", func() {
				addParams.AppConfigUrl = addParams.Url // so we know the root is ".wego"
				fluxClient.CreateSourceGitStub = func(s1, s2, s3, s4, s5 string) ([]byte, error) {
					return []byte("git"), nil
				}
				fluxClient.CreateKustomizationStub = func(s1, s2, s3, s4 string) ([]byte, error) {
					return []byte("kustomization"), nil
				}

				err := appSrv.Add(addParams)
				Expect(err).ShouldNot(HaveOccurred())

				Expect(gitClient.WriteCallCount()).To(Equal(3))

				path, content := gitClient.WriteArgsForCall(0)
				Expect(path).To(Equal(".wego/apps/bar/app.yaml"))
				Expect(string(content)).To(ContainSubstring("kind: Application"))

				path, content = gitClient.WriteArgsForCall(1)
				Expect(path).To(Equal(".wego/targets/test-cluster/bar/bar-gitops-source.yaml"))
				Expect(content).To(Equal([]byte("git")))

				path, content = gitClient.WriteArgsForCall(2)
				Expect(path).To(Equal(".wego/targets/test-cluster/bar/bar-gitops-deploy.yaml"))
				Expect(content).To(Equal([]byte("kustomization")))
			})
		})

		It("commit and pushes the files", func() {
			err := appSrv.Add(addParams)
			Expect(err).ShouldNot(HaveOccurred())

			Expect(gitClient.CommitCallCount()).To(Equal(1))

			msg, filters := gitClient.CommitArgsForCall(0)
			Expect(msg).To(Equal(git.Commit{
				Author:  git.Author{Name: "Weave Gitops", Email: "weave-gitops@weave.works"},
				Message: "Add App manifests",
			}))

			Expect(filters[0](".wego/file.txt")).To(BeTrue())
		})
	})

	Context("add app with external config repo", func() {
		BeforeEach(func() {
			addParams.Url = "https://github.com/user/repo"
			addParams.AppConfigUrl = "https://github.com/foo/bar"
		})

		Describe("generates source manifest", func() {
			It("creates GitRepository when source type is git", func() {
				addParams.SourceType = wego.SourceTypeGit

				err := appSrv.Add(addParams)
				Expect(err).ShouldNot(HaveOccurred())

				Expect(fluxClient.CreateSourceGitCallCount()).To(Equal(2))

				name, url, branch, secretRef, namespace := fluxClient.CreateSourceGitArgsForCall(0)
				Expect(name).To(Equal("repo"))
				Expect(url).To(Equal("ssh://git@github.com/user/repo.git"))
				Expect(branch).To(Equal("main"))
				Expect(secretRef).To(Equal("wego-test-cluster-repo"))
				Expect(namespace).To(Equal(wego.DefaultNamespace))

				name, url, branch, secretRef, namespace = fluxClient.CreateSourceGitArgsForCall(1)
				Expect(name).To(Equal("bar"))
				Expect(url).To(Equal("ssh://git@github.com/foo/bar.git"))
				Expect(branch).To(Equal("main"))
				Expect(secretRef).To(Equal("wego-test-cluster-bar"))
				Expect(namespace).To(Equal(wego.DefaultNamespace))
			})

			It("creates HelmRepository when source type is helm", func() {
				addParams.Url = "https://charts.kube-ops.io"
				addParams.Chart = "loki"

				err := appSrv.Add(addParams)
				Expect(err).ShouldNot(HaveOccurred())

				Expect(fluxClient.CreateSourceHelmCallCount()).To(Equal(1))

				name, url, namespace := fluxClient.CreateSourceHelmArgsForCall(0)
				Expect(name).To(Equal("loki"))
				Expect(url).To(Equal("https://charts.kube-ops.io"))
				Expect(namespace).To(Equal(wego.DefaultNamespace))
			})
		})

		Describe("generateAppYaml", func() {
			It("generates the app yaml", func() {
				repoURL := "ssh://git@github.com/example/my-source"
				params := AddParams{
					Name:      "my-app",
					Namespace: wego.DefaultNamespace,
					Url:       repoURL,
					Path:      "manifests",
					Branch:    "main",
				}

				info, err := getAppResourceInfo(makeWegoApplication(params), "")
				Expect(err).ToNot(HaveOccurred())

				desired2 := info.Application
				hash := getHash(repoURL, info.Spec.Path, info.Spec.Branch)

				desired2.ObjectMeta.Labels = map[string]string{WeGOAppIdentifierLabelKey: hash}

				out, err := generateAppYaml(info, hash)
				Expect(err).To(BeNil())

				result := wego.Application{}
				// Convert back to a struct to make the comparison more forgiving.
				// A straight string/byte comparison doesn't account for un-ordered keys in yaml.
				Expect(yaml.Unmarshal(out, &result))

				diff := cmp.Diff(result, desired2)
				Expect(diff).To(Equal(""))

				// Not entirely sure how to get gomega to pretty-print the output of `diff`,
				// so we assert it should be empty above, and conditionally print the diff to make a nice assertion message.
				// `diff` is a formatted string
				if diff != "" {
					appSrv.(*App).Logger.Println(diff)
				}
			})
		})

		Describe("generates application goat", func() {
			It("creates a kustomization if deployment type kustomize", func() {
				err := appSrv.Add(addParams)
				Expect(err).ShouldNot(HaveOccurred())

				Expect(fluxClient.CreateKustomizationCallCount()).To(Equal(3))

				name, source, path, namespace := fluxClient.CreateKustomizationArgsForCall(0)
				Expect(name).To(Equal("repo"))
				Expect(source).To(Equal("repo"))
				Expect(path).To(Equal("./kustomize"))
				Expect(namespace).To(Equal(wego.DefaultNamespace))

				name, source, path, namespace = fluxClient.CreateKustomizationArgsForCall(1)
				Expect(name).To(Equal("repo-apps-dir"))
				Expect(source).To(Equal("bar"))
				Expect(path).To(Equal("apps/repo"))
				Expect(namespace).To(Equal(wego.DefaultNamespace))
			})

			It("creates helm release using a helm repository if source type is helm", func() {
				addParams.Chart = "loki"

				err := appSrv.Add(addParams)
				Expect(err).ShouldNot(HaveOccurred())

				Expect(fluxClient.CreateHelmReleaseHelmRepositoryCallCount()).To(Equal(1))

				name, chart, namespace, targetNamespace := fluxClient.CreateHelmReleaseHelmRepositoryArgsForCall(0)
				Expect(name).To(Equal("loki"))
				Expect(chart).To(Equal("loki"))
				Expect(namespace).To(Equal(wego.DefaultNamespace))
				Expect(targetNamespace).To(Equal(""))
			})

			It("creates a helm release using a git source if source type is git", func() {
				addParams.Path = "./charts/my-chart"
				addParams.DeploymentType = string(wego.DeploymentTypeHelm)

				err := appSrv.Add(addParams)
				Expect(err).ShouldNot(HaveOccurred())

				Expect(fluxClient.CreateHelmReleaseGitRepositoryCallCount()).To(Equal(1))

				name, source, path, namespace, targetNamespace := fluxClient.CreateHelmReleaseGitRepositoryArgsForCall(0)
				Expect(name).To(Equal("repo"))
				Expect(source).To(Equal("repo"))
				Expect(path).To(Equal("./charts/my-chart"))
				Expect(namespace).To(Equal(wego.DefaultNamespace))
				Expect(targetNamespace).To(Equal(""))
			})

			It("creates helm release for helm repository with target namespace if source type is helm", func() {
				addParams.Chart = "loki"
				addParams.HelmReleaseTargetNamespace = "sock-shop"

				err := appSrv.Add(addParams)
				Expect(err).ShouldNot(HaveOccurred())

				Expect(fluxClient.CreateHelmReleaseHelmRepositoryCallCount()).To(Equal(1))

				name, chart, namespace, targetNamespace := fluxClient.CreateHelmReleaseHelmRepositoryArgsForCall(0)
				Expect(name).To(Equal("loki"))
				Expect(chart).To(Equal("loki"))
				Expect(namespace).To(Equal(wego.DefaultNamespace))
				Expect(targetNamespace).To(Equal("sock-shop"))
			})

			It("creates a helm release for git repository with target namespace if source type is git", func() {
				addParams.Path = "./charts/my-chart"
				addParams.DeploymentType = string(wego.DeploymentTypeHelm)
				addParams.HelmReleaseTargetNamespace = "sock-shop"

				err := appSrv.Add(addParams)
				Expect(err).ShouldNot(HaveOccurred())

				Expect(fluxClient.CreateHelmReleaseGitRepositoryCallCount()).To(Equal(1))

				name, source, path, namespace, targetNamespace := fluxClient.CreateHelmReleaseGitRepositoryArgsForCall(0)
				Expect(name).To(Equal("repo"))
				Expect(source).To(Equal("repo"))
				Expect(path).To(Equal("./charts/my-chart"))
				Expect(namespace).To(Equal(wego.DefaultNamespace))
				Expect(targetNamespace).To(Equal("sock-shop"))
			})

			It("fails if deployment type is invalid", func() {
				addParams.DeploymentType = "foo"

				err := appSrv.Add(addParams)
				Expect(err).Should(HaveOccurred())
			})
		})

		It("applies the manifests to the cluster", func() {
			fluxClient.CreateSourceGitStub = func(s1, s2, s3, s4, s5 string) ([]byte, error) {
				return []byte("git source"), nil
			}
			fluxClient.CreateKustomizationStub = func(s1, s2, s3, s4 string) ([]byte, error) {
				return []byte("kustomization"), nil
			}

			err := appSrv.Add(addParams)
			Expect(err).ShouldNot(HaveOccurred())

			Expect(kubeClient.ApplyCallCount()).To(Equal(3))

			_, sourceManifest, namespace := kubeClient.ApplyArgsForCall(0)
			Expect(sourceManifest).To(Equal([]byte("git source")))
			Expect(namespace).To(Equal(wego.DefaultNamespace))

			_, kustomizationManifest, namespace := kubeClient.ApplyArgsForCall(1)
			Expect(kustomizationManifest).To(Equal([]byte("kustomization")))
			Expect(namespace).To(Equal(wego.DefaultNamespace))
		})

		It("clones the repo to a temp dir", func() {
			err := appSrv.Add(addParams)
			Expect(err).ShouldNot(HaveOccurred())

			Expect(gitClient.CloneCallCount()).To(Equal(1))
			_, repoDir, url, branch := gitClient.CloneArgsForCall(0)

			Expect(repoDir).To(ContainSubstring("user-repo-"))
			Expect(url).To(Equal("ssh://git@github.com/foo/bar.git"))
			Expect(branch).To(Equal("main"))
		})

		It("writes the files to the disk", func() {
			fluxClient.CreateSourceGitStub = func(s1, s2, s3, s4, s5 string) ([]byte, error) {
				return []byte("git"), nil
			}
			fluxClient.CreateKustomizationStub = func(s1, s2, s3, s4 string) ([]byte, error) {
				return []byte("kustomization"), nil
			}

			err := appSrv.Add(addParams)
			Expect(err).ShouldNot(HaveOccurred())

			Expect(gitClient.WriteCallCount()).To(Equal(3))

			path, content := gitClient.WriteArgsForCall(0)
			Expect(path).To(Equal("apps/repo/app.yaml"))
			Expect(string(content)).To(ContainSubstring("kind: Application"))

			path, content = gitClient.WriteArgsForCall(1)
			Expect(path).To(Equal("targets/test-cluster/repo/repo-gitops-source.yaml"))
			Expect(content).To(Equal([]byte("git")))

			path, content = gitClient.WriteArgsForCall(2)
			Expect(path).To(Equal("targets/test-cluster/repo/repo-gitops-deploy.yaml"))
			Expect(content).To(Equal([]byte("kustomization")))
		})

		It("commit and pushes the files", func() {
			err := appSrv.Add(addParams)
			Expect(err).ShouldNot(HaveOccurred())

			Expect(gitClient.CommitCallCount()).To(Equal(1))

			msg, filters := gitClient.CommitArgsForCall(0)
			Expect(msg).To(Equal(git.Commit{
				Author:  git.Author{Name: "Weave Gitops", Email: "weave-gitops@weave.works"},
				Message: "Add App manifests",
			}))

			Expect(len(filters)).To(Equal(0))
		})
	})

	Context("when creating a pull request", func() {
		var info *AppResourceInfo

		BeforeEach(func() {
			gitProviders.GetDefaultBranchStub = func(_ context.Context, repoUrl gitproviders.RepoURL) (string, error) {
				addUrl, err := gitproviders.NewRepoURL(addParams.Url)
				Expect(err).NotTo(HaveOccurred())

				if repoUrl.String() == addUrl.String() {
					return "default-app-branch", nil
				}
				return "default-config-branch", nil
			}

			gitProviders.CreatePullRequestReturns(testutils.DummyPullRequest{}, nil)

			addParams.Url = "ssh://github.com/user/repo.git"
		})

		JustBeforeEach(func() {
			var err error
			info, err = getAppResourceInfo(makeWegoApplication(addParams), "cluster")
			Expect(err).ToNot(HaveOccurred())
		})

		Context("uses the default app branch for config in app repository", func() {
			BeforeEach(func() {
				addParams.AppConfigUrl = ""
			})

			It("creates the pull request against the default branch for an org app repository", func() {
				Expect(appSrv.(*App).createPullRequestToRepo(ctx, info, info.appRepoUrl, "hash", []byte{}, []byte{}, []byte{})).To(Succeed())
				_, _, prInfo := gitProviders.CreatePullRequestArgsForCall(0)
				Expect(prInfo.TargetBranch).To(Equal("default-app-branch"))
			})

			It("creates the pull request against the default branch for a user app repository", func() {
				Expect(appSrv.(*App).createPullRequestToRepo(ctx, info, info.appRepoUrl, "hash", []byte{}, []byte{}, []byte{})).To(Succeed())
				_, _, prInfo := gitProviders.CreatePullRequestArgsForCall(0)
				Expect(prInfo.TargetBranch).To(Equal("default-app-branch"))
			})
		})

		Context("uses the default config branch for external config", func() {
			BeforeEach(func() {
				addParams.AppConfigUrl = "https://github.com/foo/bar"
			})

			It("creates the pull request against the default branch for an org config repository", func() {
				Expect(appSrv.(*App).createPullRequestToRepo(ctx, info, info.configRepoUrl, "hash", []byte{}, []byte{}, []byte{})).To(Succeed())
				_, _, prInfo := gitProviders.CreatePullRequestArgsForCall(0)
				Expect(prInfo.TargetBranch).To(Equal("default-config-branch"))
			})

			It("creates the pull request against the default branch for a user config repository", func() {
				Expect(appSrv.(*App).createPullRequestToRepo(ctx, info, info.configRepoUrl, "hash", []byte{}, []byte{}, []byte{})).To(Succeed())
				_, _, prInfo := gitProviders.CreatePullRequestArgsForCall(0)
				Expect(prInfo.TargetBranch).To(Equal("default-config-branch"))
			})
		})
	})

	Context("when using dry-run", func() {
		It("doesnt execute any action", func() {
			addParams.DryRun = true
			addParams.AutoMerge = true

			err := appSrv.Add(addParams)
			Expect(err).ShouldNot(HaveOccurred())

			Expect(fluxClient.CreateSecretGitCallCount()).To(Equal(0))
			Expect(gitClient.CloneCallCount()).To(Equal(0))
			Expect(gitClient.WriteCallCount()).To(Equal(0))
			Expect(kubeClient.ApplyCallCount()).To(Equal(0))
		})
	})

	Context("check for default values on AddParameters", func() {
		It("default values for path and deploymentType and branch should be correct", func() {
			addParams := AddParams{}
			addParams.Url = "http://github.com/weaveworks/testrepo"

			updated, err := appSrv.(*App).updateParametersIfNecessary(ctx, addParams)
			Expect(err).ShouldNot(HaveOccurred())

			Expect(updated.DeploymentType).To(Equal(DefaultDeploymentType))
			Expect(updated.Path).To(Equal(DefaultPath))
			Expect(updated.Branch).To(Equal(DefaultBranch))
		})

		It("should fail when giving a wrong url format", func() {
			addParams := AddParams{}
			addParams.Url = "{http:/-*wrong-url-827"

			_, err := appSrv.(*App).updateParametersIfNecessary(ctx, addParams)
			Expect(err).Should(HaveOccurred())
			Expect(err.Error()).Should(ContainSubstring("error normalizing url"))
			Expect(err.Error()).Should(ContainSubstring(addParams.Url))

		})
	})

	Context("ensure that generated resource names are <= 63 characters in length", func() {
		It("ensures that app names are <= 63 characters", func() {
			addParams.Name = "a23456789012345678901234567890123456789012345678901234567890123"
			Expect(appSrv.Add(addParams)).To(Succeed())
			info, err := getAppResourceInfo(makeWegoApplication(addParams), "cluster")
			Expect(err).ToNot(HaveOccurred())
			Expect(info.automationAppsDirKustomizationName()).To(Equal("wego-" + getHash(fmt.Sprintf("%s-apps-dir", addParams.Name))))
			addParams.Name = "a234567890123456789012345678901234567890123456789012345678901234"
			Expect(appSrv.Add(addParams)).ShouldNot(Succeed())
		})

		It("ensures that url base names are <= 63 characters when used as names", func() {
			addParams.Url = "https://github.com/foo/a23456789012345678901234567890123456789012345678901234567890123"
			localParams, err := appSrv.(*App).updateParametersIfNecessary(ctx, addParams)
			Expect(err).ShouldNot(HaveOccurred())
			Expect(appSrv.Add(localParams)).To(Succeed())
			addParams.Name = ""
			addParams.Url = "https://github.com/foo/a234567890123456789012345678901234567890123456789012345678901234"
			_, err = appSrv.(*App).updateParametersIfNecessary(ctx, addParams)
			Expect(err).Should(HaveOccurred())
		})

		It("specifies a short cluster name, base url, and app name and gets them all included in resource names", func() {
			addParams.Url = "https://github.com/foo/url-base"
			addParams.Name = "app-name"
			info, err := getAppResourceInfo(makeWegoApplication(addParams), "cluster")
			Expect(err).ToNot(HaveOccurred())
			Expect(info.automationAppsDirKustomizationName()).To(Equal("app-name-apps-dir"))
			Expect(info.automationTargetDirKustomizationName()).To(Equal("cluster-app-name"))
			Expect(info.repoSecretName(addParams.Url).String()).To(Equal("wego-cluster-url-base"))
		})

		It("specifies a cluster name, base url, and app name that generate 63 characters and gets them all included in resource names", func() {
			addParams.Url = "https://github.com/foo/u"
			addParams.Name = "a12345"
			info, err := getAppResourceInfo(makeWegoApplication(addParams), "c2345678901234567890123456789012345678901234567890123456")
			Expect(err).ToNot(HaveOccurred())

			Expect(info.automationTargetDirKustomizationName()).To(Equal("c2345678901234567890123456789012345678901234567890123456-a12345"))
			Expect(info.repoSecretName(addParams.Url).String()).To(Equal("wego-c2345678901234567890123456789012345678901234567890123456-u"))
		})

		It("specifies a long cluster name, base url, and app name that generate 64 characters and gets hashed resource names", func() {
			addParams.Name = "a123456"
			addParams.Url = "https://github.com/foo/u1"
			clusterName := "c2345678901234567890123456789012345678901234567890123456"
			info, err := getAppResourceInfo(makeWegoApplication(addParams), clusterName)
			Expect(err).ToNot(HaveOccurred())

			kustName := info.automationTargetDirKustomizationName()
			secretName := info.repoSecretName(addParams.Url).String()
			repoName := generateResourceName(addParams.Url)

			Expect(kustName).To(Equal("wego-" + getHash(fmt.Sprintf("%s-%s", clusterName, addParams.Name))))
			Expect(secretName).To(Equal("wego-" + getHash(fmt.Sprintf("wego-%s-%s", clusterName, repoName))))
		})
	})
})

var _ = Describe("Test app hash", func() {

	It("should return right hash for a helm app", func() {

		app := wego.Application{
			Spec: wego.ApplicationSpec{
				Branch:         "main",
				URL:            "https://github.com/owner/repo1",
				DeploymentType: wego.DeploymentTypeHelm,
			},
		}
		app.Name = "nginx"

		info, err := getAppResourceInfo(app, "my-cluster")
		Expect(err).ToNot(HaveOccurred())

		appHash := info.getAppHash()
		expectedHash := getHash(app.Spec.URL, app.Name, app.Spec.Branch)

		Expect(appHash).To(Equal("wego-" + expectedHash))

	})

	It("should return right hash for a kustomize app", func() {
		app := wego.Application{
			Spec: wego.ApplicationSpec{
				Branch:         "main",
				URL:            "https://github.com/owner/repo1",
				Path:           "custompath",
				DeploymentType: wego.DeploymentTypeKustomize,
			},
		}

		info, err := getAppResourceInfo(app, "my-cluster")
		Expect(err).ToNot(HaveOccurred())

		appHash := info.getAppHash()
		expectedHash := getHash(app.Spec.URL, app.Spec.Path, app.Spec.Branch)

		Expect(appHash).To(Equal("wego-" + expectedHash))

	})
})

var _ = Describe("Add Gitlab", func() {
	var _ = BeforeEach(func() {
		addParams = AddParams{
			Url:            "https://gitlab.com/foo/bar",
			Path:           "./kustomize",
			Branch:         "main",
			Dir:            ".",
			DeploymentType: "kustomize",
			Namespace:      wego.DefaultNamespace,
			AppConfigUrl:   "NONE",
			AutoMerge:      true,
		}

		gitProviders.GetDefaultBranchReturns("main", nil)

		ctx = context.Background()
	})

	Context("add app with config in app repo", func() {
		BeforeEach(func() {
			addParams.Url = "ssh://git@gitlab.com/foo/bar.git"
			addParams.AppConfigUrl = ""

			gitClient.OpenStub = func(s string) (*gogit.Repository, error) {
				r, err := gogit.Init(memory.NewStorage(), memfs.New())
				Expect(err).ShouldNot(HaveOccurred())

				_, err = r.CreateRemote(&config.RemoteConfig{
					Name: "origin",
					URLs: []string{"git@gitlab.com:foo/bar.git"},
				})
				Expect(err).ShouldNot(HaveOccurred())
				return r, nil
			}
		})

		Describe("generates source manifest", func() {
			It("creates GitRepository when source type is git", func() {
				addParams.SourceType = wego.SourceTypeGit
				err := appSrv.Add(addParams)
				Expect(err).ShouldNot(HaveOccurred())

				Expect(fluxClient.CreateSourceGitCallCount()).To(Equal(1))

				name, url, branch, secretRef, namespace := fluxClient.CreateSourceGitArgsForCall(0)
				Expect(name).To(Equal("bar"))
				Expect(url).To(Equal("ssh://git@gitlab.com/foo/bar.git"))
				Expect(branch).To(Equal("main"))
				Expect(secretRef).To(Equal("wego-test-cluster-bar"))
				Expect(namespace).To(Equal(wego.DefaultNamespace))
			})
		})
	})

	Context("add app from a subgroup", func() {
		BeforeEach(func() {
			addParams.Url = "ssh://git@gitlab.com/group/subgroup/bar.git"
			addParams.AppConfigUrl = ""

			gitClient.OpenStub = func(s string) (*gogit.Repository, error) {
				r, err := gogit.Init(memory.NewStorage(), memfs.New())
				Expect(err).ShouldNot(HaveOccurred())

				_, err = r.CreateRemote(&config.RemoteConfig{
					Name: "origin",
					URLs: []string{"git@gitlab.com:group/subgroup/bar.git"},
				})
				Expect(err).ShouldNot(HaveOccurred())
				return r, nil
			}
		})

		Describe("generates source manifest", func() {
			It("creates GitRepository when source type is git", func() {
				addParams.SourceType = wego.SourceTypeGit
				err := appSrv.Add(addParams)
				Expect(err).ShouldNot(HaveOccurred())

				Expect(fluxClient.CreateSourceGitCallCount()).To(Equal(1))

				name, url, branch, secretRef, namespace := fluxClient.CreateSourceGitArgsForCall(0)
				Expect(name).To(Equal("bar"))
				Expect(url).To(Equal("ssh://git@gitlab.com/group/subgroup/bar.git"))
				Expect(branch).To(Equal("main"))
				Expect(secretRef).To(Equal("wego-test-cluster-bar"))
				Expect(namespace).To(Equal(wego.DefaultNamespace))
			})
		})
	})
})

func getHash(inputs ...string) string {
	final := []byte(strings.Join(inputs, ""))
	return fmt.Sprintf("%x", md5.Sum(final))
}<|MERGE_RESOLUTION|>--- conflicted
+++ resolved
@@ -34,12 +34,8 @@
 			Branch:         "main",
 			Dir:            ".",
 			DeploymentType: "kustomize",
-<<<<<<< HEAD
 			SourceType:     wego.SourceTypeGit,
-			Namespace:      "wego-system",
-=======
 			Namespace:      wego.DefaultNamespace,
->>>>>>> d441b694
 			AppConfigUrl:   "NONE",
 			AutoMerge:      true,
 		}
