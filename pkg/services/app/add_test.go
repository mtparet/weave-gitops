--- conflicted
+++ resolved
@@ -783,13 +783,8 @@
 		})
 
 		It("generates an appropriate error when the owner cannot be retrieved from the URL", func() {
-<<<<<<< HEAD
-			err := appSrv.(*App).createAddPullRequestToRepo(info, "foo", "hash", []byte{}, []byte{}, []byte{})
-			Expect(err.Error()).To(HavePrefix("failed to retrieve owner"))
-=======
 			err := appSrv.(*App).createPullRequestToRepo(info, "foo", "hash", []byte{}, []byte{}, []byte{})
 			Expect(err.Error()).To(HavePrefix("error normalizing url"))
->>>>>>> 7133d76c
 		})
 
 		Context("uses the default app branch for config in app repository", func() {
@@ -798,21 +793,13 @@
 			})
 
 			It("creates the pull request against the default branch for an org app repository", func() {
-				// gitProviders.GetAccountTypeStub = func(s string) (gitproviders.ProviderAccountType, error) {
-				// 	return gitproviders.AccountTypeOrg, nil
-				// }
-
-				Expect(appSrv.(*App).createAddPullRequestToRepo(info, addParams.Url, "hash", []byte{}, []byte{}, []byte{})).To(Succeed())
+				Expect(appSrv.(*App).createPullRequestToRepo(info, addParams.Url, "hash", []byte{}, []byte{}, []byte{})).To(Succeed())
 				_, _, branch, _, _, _, _, _ := gitProviders.CreatePullRequestArgsForCall(0)
 				Expect(branch).To(Equal("default-app-branch"))
 			})
 
 			It("creates the pull request against the default branch for a user app repository", func() {
-				// gitProviders.GetAccountTypeStub = func(s string) (gitproviders.ProviderAccountType, error) {
-				// 	return gitproviders.AccountTypeUser, nil
-				// }
-
-				Expect(appSrv.(*App).createAddPullRequestToRepo(info, addParams.Url, "hash", []byte{}, []byte{}, []byte{})).To(Succeed())
+				Expect(appSrv.(*App).createPullRequestToRepo(info, addParams.Url, "hash", []byte{}, []byte{}, []byte{})).To(Succeed())
 				_, _, branch, _, _, _, _, _ := gitProviders.CreatePullRequestArgsForCall(0)
 				Expect(branch).To(Equal("default-app-branch"))
 			})
@@ -828,7 +815,7 @@
 				// 	return gitproviders.AccountTypeOrg, nil
 				// }
 
-				Expect(appSrv.(*App).createAddPullRequestToRepo(info, addParams.AppConfigUrl, "hash", []byte{}, []byte{}, []byte{})).To(Succeed())
+				Expect(appSrv.(*App).createPullRequestToRepo(info, addParams.AppConfigUrl, "hash", []byte{}, []byte{}, []byte{})).To(Succeed())
 				_, _, branch, _, _, _, _, _ := gitProviders.CreatePullRequestArgsForCall(0)
 				Expect(branch).To(Equal("default-config-branch"))
 			})
@@ -838,7 +825,7 @@
 				// 	return gitproviders.AccountTypeUser, nil
 				// }
 
-				Expect(appSrv.(*App).createAddPullRequestToRepo(info, addParams.AppConfigUrl, "hash", []byte{}, []byte{}, []byte{})).To(Succeed())
+				Expect(appSrv.(*App).createPullRequestToRepo(info, addParams.AppConfigUrl, "hash", []byte{}, []byte{}, []byte{})).To(Succeed())
 				_, _, branch, _, _, _, _, _ := gitProviders.CreatePullRequestArgsForCall(0)
 				Expect(branch).To(Equal("default-config-branch"))
 			})
