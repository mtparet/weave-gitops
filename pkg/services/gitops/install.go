--- conflicted
+++ resolved
@@ -78,25 +78,17 @@
 		if err != nil {
 			return nil, fmt.Errorf("error generating wego-app deployment, %w", err)
 		}
-
 		for _, m := range wegoAppManifests {
 			if err := g.kube.Apply(ctx, m, params.Namespace); err != nil {
 				return nil, fmt.Errorf("error applying wego-app manifest %s: %w", string(m), err)
 			}
 		}
-	}
-
-<<<<<<< HEAD
+
 		systemManifests["wego-app.yaml"] = bytes.Join(wegoAppManifests, []byte("---\n"))
-
-		if params.AppConfigURL != "" {
-			cname, err := g.kube.GetClusterName(ctx)
-			if err != nil {
-				g.logger.Warningf("Cluster name not found, using default : %v", err)
-=======
+	}
+
 	return systemManifests, nil
 }
->>>>>>> 0311961d
 
 func (g *Gitops) StoreManifests(gitClient git.Git, gitProvider gitproviders.GitProvider, params InstallParams, systemManifests map[string][]byte) (map[string][]byte, error) {
 	ctx := context.Background()
@@ -106,13 +98,6 @@
 		if err != nil {
 			g.logger.Warningf("Cluster name not found, using default : %v", err)
 
-<<<<<<< HEAD
-			g.logger.Actionf("Applying manifests to the cluster")
-			// only apply the system manifests as the others will get picked up once flux is running
-			if err := g.applyManifestsToK8s(ctx, params.Namespace, goatManifests); err != nil {
-				return nil, fmt.Errorf("failed applying system manifests to cluster %s :%w", cname, err)
-			}
-=======
 			cname = "default"
 		}
 
@@ -125,7 +110,6 @@
 		// only apply the system manifests as the others will get picked up once flux is running
 		if err := g.applyManifestsToK8s(ctx, params.Namespace, goatManifests); err != nil {
 			return nil, fmt.Errorf("failed applying system manifests to cluster %s :%w", cname, err)
->>>>>>> 0311961d
 		}
 	}
 
