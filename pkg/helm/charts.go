package helm

import (
	"context"
	"fmt"
	"io/ioutil"
	"net/url"
	"os"
	"path"
	"sort"

	sourcev1beta1 "github.com/fluxcd/source-controller/api/v1beta1"
	"helm.sh/helm/v3/pkg/action"
	"helm.sh/helm/v3/pkg/chart"
	"helm.sh/helm/v3/pkg/chart/loader"
	"helm.sh/helm/v3/pkg/cli"
	"helm.sh/helm/v3/pkg/getter"
	"helm.sh/helm/v3/pkg/repo"
	corev1 "k8s.io/api/core/v1"
	"k8s.io/apimachinery/pkg/types"
	"sigs.k8s.io/controller-runtime/pkg/client"
	"sigs.k8s.io/yaml"

	pb "github.com/weaveworks/weave-gitops/pkg/api/profiles"
)

//go:generate go run github.com/maxbrunsfeld/counterfeiter/v6 -generate
//counterfeiter:generate . HelmRepoManager
type HelmRepoManager interface {
	GetCharts(ctx context.Context, hr *sourcev1beta1.HelmRepository, pred ChartPredicate) ([]*pb.Profile, error)
	GetValuesFile(ctx context.Context, helmRepo *sourcev1beta1.HelmRepository, c *ChartReference, filename string) ([]byte, error)
}

// ProfileAnnotation is the annotation that Helm charts must have to indicate
// that they provide a Profile.
const ProfileAnnotation = "weave.works/profile"

// LayerAnnotation specifies profile application order.
// Profiles are sorted by layer and those at a higher "layer" are only installed after
// lower layers have successfully installed and started.
const LayerAnnotation = "weave.works/layer"

// NewRepoManager creates and returns a new RepoManager.
func NewRepoManager(kc client.Client, cacheDir string) *RepoManager {
	return &RepoManager{
		Client:   kc,
		CacheDir: cacheDir,
		envSettings: &cli.EnvSettings{
			Debug:            true,
			RepositoryCache:  cacheDir,
			RepositoryConfig: path.Join(cacheDir, "/repository.yaml"),
		},
	}
}

// RepoManager implements HelmRepoManager interface using the Helm library packages.
type RepoManager struct {
	client.Client
	CacheDir    string
	envSettings *cli.EnvSettings
}

// ChartReference is a Helm chart reference
type ChartReference struct {
	Chart   string
	Version string
}

// DefaultChartGetter provides default ways to get a chart index.yaml based on
// the URL scheme.
var defaultChartGetters = getter.Providers{
	getter.Provider{
		Schemes: []string{"http", "https"},
		New:     getter.NewHTTPGetter,
	},
}

type ChartPredicate func(*repo.ChartVersion) bool

// Profiles is a predicate for scanning charts with the ProfileAnnotation.
var Profiles = func(v *repo.ChartVersion) bool {
	return hasAnnotation(v.Metadata, ProfileAnnotation)
}

// GetCharts filters charts using the provided predicate.
func (h *RepoManager) GetCharts(ctx context.Context, hr *sourcev1beta1.HelmRepository, pred ChartPredicate) ([]*pb.Profile, error) {
	chartRepo, err := fetchIndexFile(hr.Status.URL)
	if err != nil {
		return nil, fmt.Errorf("fetching profiles from HelmRepository %s/%s: %w",
			hr.GetName(), hr.GetNamespace(), err)
	}

	ps := make(map[string]*pb.Profile)

	for name, versions := range chartRepo.Entries {
		for _, v := range versions {
			if pred(v) {
				// if already added, update the versions array
				if p, ok := ps[name]; ok {
					p.AvailableVersions = append(p.AvailableVersions, v.Version)
				} else { // otherwise create a new profile and add to map
					p = &pb.Profile{
						Name:        name,
						Home:        v.Home,
						Sources:     v.Sources,
						Description: v.Description,
						Keywords:    v.Keywords,
						Icon:        v.Icon,
						KubeVersion: v.KubeVersion,
						Layer:       getLayer(v.Annotations),
					}
					for _, m := range v.Maintainers {
						p.Maintainers = append(p.Maintainers, &pb.Maintainer{
							Name:  m.Name,
							Email: m.Email,
							Url:   m.URL,
						})
					}
					p.AvailableVersions = append(p.AvailableVersions, v.Version)
					ps[name] = p
				}
			}
		}
	}

	profiles := []*pb.Profile{}

	for _, p := range ps {
		sort.Strings(p.AvailableVersions)
		profiles = append(profiles, p)
	}

	return profiles, nil
}

// GetValuesFile fetches the value file from a chart.
// When I call this from the caching thing, call it with chartutil.ValuesfileName.
func (h *RepoManager) GetValuesFile(ctx context.Context, helmRepo *sourcev1beta1.HelmRepository, c *ChartReference, filename string) ([]byte, error) {
	if err := h.updateCache(ctx, helmRepo); err != nil {
		return nil, fmt.Errorf("updating cache: %w", err)
	}

	chart, err := h.loadChart(ctx, helmRepo, c)
	if err != nil {
		return nil, fmt.Errorf("loading %s from chart: %w", filename, err)
	}

	for _, v := range chart.Raw {
		if v.Name == filename {
			return v.Data, nil
		}
	}

	return nil, fmt.Errorf("failed to find file: %s", filename)
}

func (h *RepoManager) updateCache(ctx context.Context, helmRepo *sourcev1beta1.HelmRepository) error {
	entry, err := h.entryForRepository(ctx, helmRepo)
	if err != nil {
		return fmt.Errorf("failed to build repository entry: %w", err)
	}

	r, err := repo.NewChartRepository(entry, defaultChartGetters)
	if err != nil {
		return fmt.Errorf("error creating chart repository: %w", err)
	}

	r.CachePath = h.CacheDir
	if _, err := r.DownloadIndexFile(); err != nil {
		return fmt.Errorf("error downloading index file: %w", err)
	}

	return nil
}

func (h *RepoManager) loadChart(ctx context.Context, helmRepo *sourcev1beta1.HelmRepository, c *ChartReference) (*chart.Chart, error) {
	o, err := h.chartPathOptionsFromRepository(ctx, helmRepo, c)
	if err != nil {
		return nil, fmt.Errorf("failed to configure client: %w", err)
	}

	chartLocation, err := o.LocateChart(c.Chart, h.envSettings)
	if err != nil {
		return nil, fmt.Errorf("locating chart %q: %w", c.Chart, err)
	}

	chart, err := loader.Load(chartLocation)
	if err != nil {
		return nil, fmt.Errorf("failed to load chart %q: %w", c.Chart, err)
	}

	return chart, nil
}

func (h *RepoManager) chartPathOptionsFromRepository(ctx context.Context, helmRepo *sourcev1beta1.HelmRepository, c *ChartReference) (*action.ChartPathOptions, error) {
	// TODO: This should probably use Verify: true
	co := &action.ChartPathOptions{
		RepoURL: helmRepo.Spec.URL,
		Version: c.Version,
	}

	if helmRepo.Spec.SecretRef != nil {
		username, password, err := credsForRepository(ctx, h.Client, helmRepo)
		if err != nil {
			return nil, err
		}

		co.Username = username
		co.Password = password
	}

	return co, nil
}

func (h *RepoManager) entryForRepository(ctx context.Context, helmRepo *sourcev1beta1.HelmRepository) (*repo.Entry, error) {
	entry := &repo.Entry{
		Name: helmRepo.GetName() + "-" + helmRepo.GetNamespace(),
		URL:  helmRepo.Spec.URL,
	}

	if helmRepo.Spec.SecretRef != nil {
		username, password, err := credsForRepository(ctx, h.Client, helmRepo)
		if err != nil {
			return nil, err
		}

		entry.Username = username
		entry.Password = password
	}

	return entry, nil
}

func credsForRepository(ctx context.Context, kc client.Client, hr *sourcev1beta1.HelmRepository) (string, string, error) {
	var secret corev1.Secret
	if err := kc.Get(ctx, types.NamespacedName{Name: hr.Spec.SecretRef.Name, Namespace: hr.Namespace}, &secret); err != nil {
		return "", "", fmt.Errorf("repository authentication: %w", err)
	}

	return string(secret.Data["username"]), string(secret.Data["password"]), nil
}

func fetchIndexFile(chartURL string) (*repo.IndexFile, error) {
	if hostname := os.Getenv("SOURCE_CONTROLLER_LOCALHOST"); hostname != "" {
		u, err := url.Parse(chartURL)
<<<<<<< HEAD

=======
>>>>>>> d3eb669c
		if err != nil {
			return nil, err
		}

		u.Host = hostname
		chartURL = u.String()
	}

	u, err := url.Parse(chartURL)

	if err != nil {
		return nil, fmt.Errorf("error parsing URL %q: %w", chartURL, err)
	}

	c, err := defaultChartGetters.ByScheme(u.Scheme)
	if err != nil {
		return nil, fmt.Errorf("no provider for scheme %q: %w", u.Scheme, err)
	}

	res, err := c.Get(u.String())
	if err != nil {
		return nil, fmt.Errorf("error fetching index file: %w", err)
	}

	b, err := ioutil.ReadAll(res)
	if err != nil {
		return nil, fmt.Errorf("error reading response: %w", err)
	}

	i := &repo.IndexFile{}
	if err := yaml.Unmarshal(b, i); err != nil {
		return nil, fmt.Errorf("error unmarshaling chart response: %w", err)
	}

	if i.APIVersion == "" {
		return nil, repo.ErrNoAPIVersion
	}

	i.SortEntries()

	return i, nil
}

func getLayer(annotations map[string]string) string {
	return annotations[LayerAnnotation]
}

func hasAnnotation(cm *chart.Metadata, name string) bool {
	for k := range cm.Annotations {
		if k == name {
			return true
		}
	}

	return false
}<|MERGE_RESOLUTION|>--- conflicted
+++ resolved
@@ -134,7 +134,6 @@
 }
 
 // GetValuesFile fetches the value file from a chart.
-// When I call this from the caching thing, call it with chartutil.ValuesfileName.
 func (h *RepoManager) GetValuesFile(ctx context.Context, helmRepo *sourcev1beta1.HelmRepository, c *ChartReference, filename string) ([]byte, error) {
 	if err := h.updateCache(ctx, helmRepo); err != nil {
 		return nil, fmt.Errorf("updating cache: %w", err)
@@ -243,10 +242,6 @@
 func fetchIndexFile(chartURL string) (*repo.IndexFile, error) {
 	if hostname := os.Getenv("SOURCE_CONTROLLER_LOCALHOST"); hostname != "" {
 		u, err := url.Parse(chartURL)
-<<<<<<< HEAD
-
-=======
->>>>>>> d3eb669c
 		if err != nil {
 			return nil, err
 		}
