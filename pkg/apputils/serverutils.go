--- conflicted
+++ resolved
@@ -33,16 +33,7 @@
 }
 
 func (f factory) GetAppService(ctx context.Context, params AppServiceParams) (app.AppService, error) {
-<<<<<<< HEAD
-	osysClient, fluxClient, kube, _, err := GetBaseClients()
-	if err != nil {
-		return nil, fmt.Errorf("could not create base clients: %w", err)
-	}
-
 	appURL, err := gitproviders.NewRepoURL(params.URL)
-=======
-	appURL, err := gitproviders.NewNormalizedRepoURL(params.URL)
->>>>>>> c9e1002b
 	if err != nil {
 		return nil, fmt.Errorf("error creating normalized url for app url: %w", err)
 	}
