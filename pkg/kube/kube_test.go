--- conflicted
+++ resolved
@@ -127,7 +127,6 @@
 	})
 })
 
-<<<<<<< HEAD
 var _ = Describe("FluxPresent", func() {
 	It("looks for flux-system namespace", func() {
 		_, err := kubeClient.FluxPresent()
@@ -157,7 +156,9 @@
 		present, err := kubeClient.FluxPresent()
 		Expect(err).ShouldNot(HaveOccurred())
 		Expect(present).To(Equal(false))
-=======
+	})
+})
+
 var _ = Describe("GetApplication", func() {
 	It("gets an application by name", func() {
 		res, err := json.Marshal(&wego.Application{
@@ -176,6 +177,5 @@
 
 		Expect(err).ShouldNot(HaveOccurred())
 		Expect(out.Spec.Path).To(Equal("some/path"))
->>>>>>> e71aebfa
 	})
 })