--- conflicted
+++ resolved
@@ -15,7 +15,7 @@
 	ctrl "sigs.k8s.io/controller-runtime"
 
 	"github.com/fluxcd/go-git-providers/gitprovider"
-	kustomizev2 "github.com/fluxcd/kustomize-controller/api/v1beta2"
+	kustomizev1 "github.com/fluxcd/kustomize-controller/api/v1beta2"
 	. "github.com/onsi/gomega"
 	appsv1 "k8s.io/api/apps/v1"
 	corev1 "k8s.io/api/core/v1"
@@ -62,12 +62,8 @@
 			&corev1.Namespace{},
 			&corev1.Secret{},
 			&appsv1.Deployment{},
-<<<<<<< HEAD
 			&kustomizev1.Kustomization{},
 			&sourcev1.GitRepository{},
-=======
-			&kustomizev2.Kustomization{},
->>>>>>> a9fa01dc
 		},
 		Scheme: scheme,
 	})
