//go:build !unittest
// +build !unittest

package server_test

import (
	"context"
	_ "embed"
	"fmt"
	"os"
	"path/filepath"
	"time"

	"sigs.k8s.io/kustomize/api/types"

	. "github.com/onsi/ginkgo"
	. "github.com/onsi/gomega"

	"github.com/fluxcd/go-git-providers/gitlab"
	"github.com/fluxcd/go-git-providers/gitprovider"
	kustomizev1 "github.com/fluxcd/kustomize-controller/api/v1beta2"
	"github.com/fluxcd/pkg/apis/meta"
	sourcev1 "github.com/fluxcd/source-controller/api/v1beta1"
	"github.com/google/go-github/v32/github"
	wego "github.com/weaveworks/weave-gitops/api/v1alpha1"
	pb "github.com/weaveworks/weave-gitops/pkg/api/applications"
	"github.com/weaveworks/weave-gitops/pkg/gitproviders"
	"github.com/weaveworks/weave-gitops/pkg/server/middleware"
	"github.com/weaveworks/weave-gitops/pkg/services/automation"
	"github.com/weaveworks/weave-gitops/test/integration/server/helpers"
	corev1 "k8s.io/api/core/v1"
	metav1 "k8s.io/apimachinery/pkg/apis/meta/v1"
	"k8s.io/apimachinery/pkg/util/rand"
)

var _ = Describe("AddApplication", func() {
	var (
		namespace      *corev1.Namespace
		ctx            context.Context
		token          = os.Getenv("GITHUB_TOKEN")
		sourceRepoName string
		configRepoName string
		gh             = helpers.NewGithubClient(ctx, token)
		client         pb.ApplicationsClient
	)

	BeforeEach(func() {
		namespace = &corev1.Namespace{}
		namespace.Name = "kube-test-" + rand.String(5)
		Expect(env.Client.Create(context.Background(), namespace)).To(Succeed())
		ctx = middleware.ContextWithGRPCAuth(context.Background(), token)
		sourceRepoName = "test-source-repo-" + rand.String(5)
		configRepoName = "test-config-repo-" + rand.String(5)
		client = pb.NewApplicationsClient(conn)

	})

	Context("GitHub", func() {
		Context("via pull request", func() {
			It("adds with no config repo specified", func() {
				sourceRepoURL := fmt.Sprintf("https://github.com/%s/%s", org, sourceRepoName)

				repo, ref, err := helpers.CreatePopulatedSourceRepo(ctx, gp, sourceRepoURL)
				Expect(err).NotTo(HaveOccurred())

				defer func() { Expect(repo.Delete(ctx)).To(Succeed()) }()

				req := &pb.AddApplicationRequest{
					Name:      "my-app",
					Namespace: namespace.Name,
					Url:       ref.GetCloneURL(gitprovider.TransportTypeSSH) + ".git",
					Branch:    "main",
					Path:      "k8s/overlays/development",
				}

				res, err := client.AddApplication(ctx, req)
				Expect(err).NotTo(HaveOccurred())

				Expect(res.Success).To(BeTrue(), "request should have been successful")

				_, err = repo.DeployKeys().Get(ctx, gitproviders.DeployKeyName)
				Expect(err).NotTo(HaveOccurred(), "deploy key should have been found")

				prs, err := repo.PullRequests().List(ctx)
				Expect(err).NotTo(HaveOccurred())

				Expect(prs).To(HaveLen(1))

				root := helpers.InAppRoot

				fs := helpers.MakeWeGOFS(root, req.Name, clusterName)

				fetcher, err := helpers.NewFileFetcher(gitproviders.GitProviderGitHub, token)
				Expect(err).NotTo(HaveOccurred())

				actual, err := fetcher.GetFilesForPullRequest(ctx, 1, org, sourceRepoName, fs)
				Expect(err).NotTo(HaveOccurred())

				expectedKustomization := kustomizev1.KustomizationSpec{
					// Flux adds a prepending `./` to path arguments that doesn't already have it.
					// https://github.com/fluxcd/flux2/blob/ca496d393d993ac5119ed84f83e010b8fe918c53/cmd/flux/create_kustomization.go#L115
					Path: "./" + req.Path,
					// Flux kustomization default; I couldn't find an export default from the package.
					Interval: metav1.Duration{Duration: time.Duration(1 * time.Minute)},
					Prune:    true,
					SourceRef: kustomizev1.CrossNamespaceSourceReference{
						Name: req.Name,
						Kind: sourcev1.GitRepositoryKind,
					},
					Force: false,
				}

				repoURL, err := gitproviders.NewRepoURL(sourceRepoURL)
				Expect(err).NotTo(HaveOccurred())

				expectedSource := sourcev1.GitRepositorySpec{
					URL: req.Url,
					SecretRef: &meta.LocalObjectReference{
						Name: automation.CreateRepoSecretName(repoURL).String(),
					},
					Interval: metav1.Duration{Duration: time.Duration(30 * time.Second)},
					Reference: &sourcev1.GitRepositoryRef{
						Branch: req.Branch,
					},
					Ignore: helpers.GetIgnoreSpec(),
				}

				expectedApp := wego.ApplicationSpec{
					URL:            req.Url,
					Branch:         req.Branch,
					Path:           req.Path,
					ConfigURL:      req.Url,
					DeploymentType: wego.DeploymentTypeKustomize,
					SourceType:     wego.SourceTypeGit,
				}

				expected := helpers.GenerateExpectedFS(req, root, clusterName, expectedApp, expectedKustomization, expectedSource)

				diff, err := helpers.DiffFS(actual, expected)
				if err != nil {
					GinkgoT().Errorf("%s: (-actual +expected): %s\n", err.Error(), diff)
				}
			})

			It("adds an app with an external config repo", func() {
				sourceRepoURL := fmt.Sprintf("https://github.com/%s/%s", org, sourceRepoName)
				configRepoURL := fmt.Sprintf("https://github.com/%s/%s", org, configRepoName)

				configRepo, configRef, err := helpers.CreateRepo(ctx, gp, configRepoURL)
				Expect(err).NotTo(HaveOccurred())

				defer func() { Expect(configRepo.Delete(ctx)).To(Succeed()) }()

				sourceRepo, sourceRef, err := helpers.CreatePopulatedSourceRepo(ctx, gp, sourceRepoURL)
				Expect(err).NotTo(HaveOccurred())

				defer func() { Expect(sourceRepo.Delete(ctx)).To(Succeed()) }()

				req := &pb.AddApplicationRequest{
					Name:      "my-app",
					Namespace: namespace.Name,
					Url:       sourceRef.GetCloneURL(gitprovider.TransportTypeSSH) + ".git",
					Branch:    "main",
					Path:      "k8s/overlays/development",
					ConfigUrl: configRef.GetCloneURL(gitprovider.TransportTypeSSH) + ".git",
				}

				res, err := client.AddApplication(ctx, req)
				Expect(err).NotTo(HaveOccurred())
				Expect(res.Success).To(BeTrue(), "request should have been successful")

				_, err = configRepo.DeployKeys().Get(ctx, gitproviders.DeployKeyName)
				Expect(err).NotTo(HaveOccurred(), "deploy key should have been found")

				prs, err := configRepo.PullRequests().List(ctx)
				Expect(err).NotTo(HaveOccurred())
				Expect(prs).To(HaveLen(1))

				root := helpers.ExternalConfigRoot
				fs := helpers.MakeWeGOFS(root, req.Name, clusterName)

				fetcher, err := helpers.NewFileFetcher(gitproviders.GitProviderGitHub, token)
				Expect(err).NotTo(HaveOccurred())

				actual, err := fetcher.GetFilesForPullRequest(ctx, 1, org, configRepoName, fs)
				Expect(err).NotTo(HaveOccurred())

				normalizedUrl, err := gitproviders.NewRepoURL(req.Url)
				Expect(err).NotTo(HaveOccurred())

				expectedApp := wego.ApplicationSpec{
					URL:            normalizedUrl.String(),
					Branch:         req.Branch,
					Path:           req.Path,
					ConfigURL:      req.ConfigUrl,
					DeploymentType: wego.DeploymentTypeKustomize,
					SourceType:     wego.SourceTypeGit,
				}

				expectedKustomization := kustomizev1.KustomizationSpec{
					Path:     "./" + req.Path,
					Interval: metav1.Duration{Duration: time.Duration(1 * time.Minute)},
					Prune:    true,
					SourceRef: kustomizev1.CrossNamespaceSourceReference{
						Name: req.Name,
						Kind: sourcev1.GitRepositoryKind,
					},
					Force: false,
				}

				repoURL, err := gitproviders.NewRepoURL(sourceRepoURL)
				Expect(err).NotTo(HaveOccurred())

				expectedSource := sourcev1.GitRepositorySpec{
					URL: req.Url,
					SecretRef: &meta.LocalObjectReference{
						// Might be a bug? Should be configRepoURL?
						Name: automation.CreateRepoSecretName(repoURL).String(),
					},
					Interval: metav1.Duration{Duration: time.Duration(30 * time.Second)},
					Reference: &sourcev1.GitRepositoryRef{
						Branch: req.Branch,
					},
					Ignore: helpers.GetIgnoreSpec(),
				}

				expected := helpers.GenerateExpectedFS(req, root, clusterName, expectedApp, expectedKustomization, expectedSource)

				diff, err := helpers.DiffFS(actual, expected)
				if err != nil {
					GinkgoT().Errorf("%s: (-actual +expected): %s\n", err.Error(), diff)
				}
			})
		})
		Context("via auto merge", func() {
			It("adds with no config repo specified", func() {
				sourceRepoURL := fmt.Sprintf("https://github.com/%s/%s", org, sourceRepoName)

				repo, ref, err := helpers.CreatePopulatedSourceRepo(ctx, gp, sourceRepoURL)
				Expect(err).NotTo(HaveOccurred())

				defer func() { Expect(repo.Delete(ctx)).To(Succeed()) }()

				req := &pb.AddApplicationRequest{
					Name:      "my-app",
					Namespace: namespace.Name,
					Url:       ref.GetCloneURL(gitprovider.TransportTypeSSH) + ".git",
					Branch:    "main",
					Path:      "k8s/overlays/development",
					AutoMerge: true,
				}

				res, err := client.AddApplication(ctx, req)
				Expect(err).NotTo(HaveOccurred())

				Expect(res.Success).To(BeTrue(), "request should have been successful")

				_, err = repo.DeployKeys().Get(ctx, gitproviders.DeployKeyName)
				Expect(err).NotTo(HaveOccurred(), "deploy key should have been found")

				prs, err := repo.PullRequests().List(ctx)
				Expect(err).NotTo(HaveOccurred())
				Expect(prs).To(HaveLen(0))

				root := helpers.InAppRoot

				fs := helpers.MakeWeGOFS(root, req.Name, clusterName)

				commits, _, err := gh.Repositories.ListCommits(ctx, org, sourceRepoName, &github.CommitsListOptions{SHA: "main"})
				Expect(err).NotTo(HaveOccurred())
				Expect(commits).To(HaveLen(3))

				appAddCommit := commits[0]

				c, _, err := gh.Repositories.GetCommit(ctx, org, sourceRepoName, *appAddCommit.SHA)
				Expect(err).NotTo(HaveOccurred())

				actual, err := helpers.GetFileContents(ctx, gh, org, sourceRepoName, fs, c.Files)
				Expect(err).NotTo(HaveOccurred())

				expectedApp := wego.ApplicationSpec{
					URL:            req.Url,
					Branch:         req.Branch,
					Path:           req.Path,
					ConfigURL:      ref.GetCloneURL(gitprovider.TransportTypeSSH) + ".git",
					DeploymentType: wego.DeploymentTypeKustomize,
					SourceType:     wego.SourceTypeGit,
				}

				expectedKustomization := kustomizev1.KustomizationSpec{
					// Flux adds a prepending `./` to path arguments that doesn't already have it.
					// https://github.com/fluxcd/flux2/blob/ca496d393d993ac5119ed84f83e010b8fe918c53/cmd/flux/create_kustomization.go#L115
					Path: "./" + req.Path,
					// Flux kustomization default; I couldn't find an export default from the package.
					Interval: metav1.Duration{Duration: time.Duration(1 * time.Minute)},
					Prune:    true,
					SourceRef: kustomizev1.CrossNamespaceSourceReference{
						Name: req.Name,
						Kind: sourcev1.GitRepositoryKind,
					},
					Force: false,
				}

				repoURL, err := gitproviders.NewRepoURL(sourceRepoURL)
				Expect(err).NotTo(HaveOccurred())

				expectedSrc := sourcev1.GitRepositorySpec{
					URL: req.Url,
					SecretRef: &meta.LocalObjectReference{
						Name: automation.CreateRepoSecretName(repoURL).String(),
					},
					Interval: metav1.Duration{Duration: time.Duration(30 * time.Second)},
					Reference: &sourcev1.GitRepositoryRef{
						Branch: req.Branch,
					},
					Ignore: helpers.GetIgnoreSpec(),
				}

				expected := helpers.GenerateExpectedFS(req, root, clusterName, expectedApp, expectedKustomization, expectedSrc)

				diff, err := helpers.DiffFS(actual, expected)
				if err != nil {
					GinkgoT().Errorf("%s: (-actual +expected): %s\n", err.Error(), diff)
				}
			})
			It("with an external config repo", func() {
				sourceRepoURL := fmt.Sprintf("https://github.com/%s/%s", org, sourceRepoName)
				configRepoURL := fmt.Sprintf("https://github.com/%s/%s", org, configRepoName)

				configRepo, configRef, err := helpers.CreateRepo(ctx, gp, configRepoURL)
				Expect(err).NotTo(HaveOccurred())

				defer func() { Expect(configRepo.Delete(ctx)).To(Succeed()) }()

				sourceRepo, sourceRef, err := helpers.CreatePopulatedSourceRepo(ctx, gp, sourceRepoURL)
				Expect(err).NotTo(HaveOccurred())

				defer func() { Expect(sourceRepo.Delete(ctx)).To(Succeed()) }()

				req := &pb.AddApplicationRequest{
					Name:      "my-app",
					Namespace: namespace.Name,
					Url:       sourceRef.GetCloneURL(gitprovider.TransportTypeSSH) + ".git",
					Branch:    "main",
					Path:      "k8s/overlays/development",
					ConfigUrl: configRef.GetCloneURL(gitprovider.TransportTypeSSH) + ".git",
					AutoMerge: true,
				}

				res, err := client.AddApplication(ctx, req)
				Expect(err).NotTo(HaveOccurred())

				Expect(res.Success).To(BeTrue(), "request should have been successful")

				_, err = sourceRepo.DeployKeys().Get(ctx, gitproviders.DeployKeyName)
				Expect(err).NotTo(HaveOccurred(), "deploy key should have been found")

				prs, err := configRepo.PullRequests().List(ctx)
				Expect(err).NotTo(HaveOccurred())
				Expect(prs).To(HaveLen(0))

				root := helpers.ExternalConfigRoot

				fs := helpers.MakeWeGOFS(root, req.Name, clusterName)

				commits, _, err := gh.Repositories.ListCommits(ctx, org, configRepoName, &github.CommitsListOptions{SHA: "main"})
				Expect(err).NotTo(HaveOccurred())
				Expect(commits).To(HaveLen(2))

				appAddCommit := commits[0]

				c, _, err := gh.Repositories.GetCommit(ctx, org, configRepoName, *appAddCommit.SHA)
				Expect(err).NotTo(HaveOccurred())

				actual, err := helpers.GetFileContents(ctx, gh, org, configRepoName, fs, c.Files)
				Expect(err).NotTo(HaveOccurred())

				expectedApp := wego.ApplicationSpec{
					URL:            req.Url,
					Branch:         req.Branch,
					Path:           req.Path,
					ConfigURL:      req.ConfigUrl,
					DeploymentType: wego.DeploymentTypeKustomize,
					SourceType:     wego.SourceTypeGit,
				}

				expectedKustomization := kustomizev1.KustomizationSpec{
					// Flux adds a prepending `./` to path arguments that doesn't already have it.
					// https://github.com/fluxcd/flux2/blob/ca496d393d993ac5119ed84f83e010b8fe918c53/cmd/flux/create_kustomization.go#L115
					Path: "./" + req.Path,
					// Flux kustomization default; I couldn't find an export default from the package.
					Interval: metav1.Duration{Duration: time.Duration(1 * time.Minute)},
					Prune:    true,
					SourceRef: kustomizev1.CrossNamespaceSourceReference{
						Name: req.Name,
						Kind: sourcev1.GitRepositoryKind,
					},
					Force: false,
				}

				repoURL, err := gitproviders.NewRepoURL(sourceRepoURL)
				Expect(err).NotTo(HaveOccurred())

				expectedSrc := sourcev1.GitRepositorySpec{
					URL: req.Url,
					SecretRef: &meta.LocalObjectReference{
						Name: automation.CreateRepoSecretName(repoURL).String(),
					},
					Interval: metav1.Duration{Duration: time.Duration(30 * time.Second)},
					Reference: &sourcev1.GitRepositoryRef{
						Branch: req.Branch,
					},
					Ignore: helpers.GetIgnoreSpec(),
				}

				expected := helpers.GenerateExpectedFS(req, root, clusterName, expectedApp, expectedKustomization, expectedSrc)

				diff, err := helpers.DiffFS(actual, expected)
				if err != nil {
					GinkgoT().Errorf("%s: (-actual +expected): %s\n", err.Error(), diff)
				}
			})
		})

		It("remove app with config repo specified", func() {
			sourceRepoURL := fmt.Sprintf("https://github.com/%s/%s", org, sourceRepoName)

			repo, ref, err := helpers.CreatePopulatedSourceRepo(ctx, gp, sourceRepoURL)
			Expect(err).NotTo(HaveOccurred())

			defer func() { Expect(repo.Delete(ctx)).To(Succeed()) }()

			appName := "my-app"

			req := &pb.AddApplicationRequest{
				Name:      appName,
				Namespace: namespace.Name,
				Url:       ref.GetCloneURL(gitprovider.TransportTypeSSH) + ".git",
				Branch:    "main",
				Path:      "k8s/overlays/development",
				AutoMerge: true,
			}

			res, err := client.AddApplication(ctx, req)
			Expect(err).NotTo(HaveOccurred())

			Expect(res.Success).To(BeTrue(), "request should have been successful")

			_, err = repo.DeployKeys().Get(ctx, gitproviders.DeployKeyName)
			Expect(err).NotTo(HaveOccurred(), "deploy key should have been found")

			prs, err := repo.PullRequests().List(ctx)
			Expect(err).NotTo(HaveOccurred())
			Expect(prs).To(HaveLen(0))

			root := helpers.InAppRoot

			fs := helpers.MakeWeGOFS(root, req.Name, clusterName)

			commits, _, err := gh.Repositories.ListCommits(ctx, org, sourceRepoName, &github.CommitsListOptions{SHA: "main"})
			Expect(err).NotTo(HaveOccurred())
			Expect(commits).To(HaveLen(3))

			appAddCommit := commits[0]

			c, _, err := gh.Repositories.GetCommit(ctx, org, sourceRepoName, *appAddCommit.SHA)
			Expect(err).NotTo(HaveOccurred())

			actual, err := helpers.GetFileContents(ctx, gh, org, sourceRepoName, fs, c.Files)
			Expect(err).NotTo(HaveOccurred())

			expectedApp := wego.ApplicationSpec{
				URL:            req.Url,
				Branch:         req.Branch,
				Path:           req.Path,
				ConfigURL:      ref.GetCloneURL(gitprovider.TransportTypeSSH) + ".git",
				DeploymentType: wego.DeploymentTypeKustomize,
				SourceType:     wego.SourceTypeGit,
			}
			app := &wego.Application{
				ObjectMeta: metav1.ObjectMeta{
					Name:      appName,
					Namespace: namespace.Name,
				},
				Spec: expectedApp,
			}

			Expect(env.Client.Create(ctx, app)).Should(Succeed())

			expectedKustomization := kustomizev1.KustomizationSpec{
				// Flux adds a prepending `./` to path arguments that doesn't already have it.
				// https://github.com/fluxcd/flux2/blob/ca496d393d993ac5119ed84f83e010b8fe918c53/cmd/flux/create_kustomization.go#L115
				Path: "./" + req.Path,
				// Flux kustomization default; I couldn't find an export default from the package.
				Interval: metav1.Duration{Duration: time.Duration(1 * time.Minute)},
				Prune:    true,
				SourceRef: kustomizev1.CrossNamespaceSourceReference{
					Name: req.Name,
					Kind: sourcev1.GitRepositoryKind,
				},
				Force: false,
			}

			repoURL, err := gitproviders.NewRepoURL(sourceRepoURL)
			Expect(err).NotTo(HaveOccurred())

			expectedSrc := sourcev1.GitRepositorySpec{
				URL: req.Url,
				SecretRef: &meta.LocalObjectReference{
					Name: automation.CreateRepoSecretName(repoURL).String(),
				},
				Interval: metav1.Duration{Duration: 30 * time.Second},
				Reference: &sourcev1.GitRepositoryRef{
					Branch: req.Branch,
				},
				Ignore: helpers.GetIgnoreSpec(),
			}

			expected := helpers.GenerateExpectedFS(req, root, clusterName, expectedApp, expectedKustomization, expectedSrc)

			diff, err := helpers.DiffFS(actual, expected)
			if err != nil {
				GinkgoT().Errorf("%s: (-actual +expected): %s\n", err.Error(), diff)
			}

			removeRequest := &pb.RemoveApplicationRequest{
				Name:      appName,
				Namespace: namespace.Name,
				AutoMerge: false,
			}

			removeResponse, err := client.RemoveApplication(ctx, removeRequest)
			Expect(err).NotTo(HaveOccurred())

			Expect(removeResponse.Success).To(BeTrue())

			prs, err = repo.PullRequests().List(ctx)
			Expect(err).NotTo(HaveOccurred())

			Expect(prs).To(HaveLen(1))

			fs = helpers.MakeWeGOFS(root, req.Name, clusterName)

			actual, err = helpers.GetFilesForPullRequest(ctx, gh, org, sourceRepoName, fs)
			Expect(err).NotTo(HaveOccurred())

			expected = map[string]interface{}{
				filepath.Join(root, "clusters", clusterName, "user", "kustomization.yaml"): &types.Kustomization{
					TypeMeta: types.TypeMeta{
						Kind:       types.KustomizationKind,
						APIVersion: types.KustomizationVersion,
					},
					MetaData: &types.ObjectMeta{
						Name:      appName,
						Namespace: namespace.Name,
					},
				},
			}

			diff, err = helpers.DiffFS(actual, expected)
			if err != nil {
				GinkgoT().Errorf("%s: (-actual +expected): %s\n", err.Error(), diff)
			}

		})
	})
<<<<<<< HEAD
	Context("via auto merge", func() {
		It("add/remove with no config repo specified", func() {
			sourceRepoURL := fmt.Sprintf("https://github.com/%s/%s", org, sourceRepoName)

			repo, ref, err := helpers.CreatePopulatedSourceRepo(ctx, gp, sourceRepoURL)
			Expect(err).NotTo(HaveOccurred())

			defer func() { Expect(repo.Delete(ctx)).To(Succeed()) }()

			appName := "my-app"

			req := &pb.AddApplicationRequest{
				Name:      appName,
				Namespace: namespace.Name,
				Url:       ref.GetCloneURL(gitprovider.TransportTypeSSH) + ".git",
				Branch:    "main",
				Path:      "k8s/overlays/development",
				AutoMerge: true,
			}

			res, err := client.AddApplication(ctx, req)
			Expect(err).NotTo(HaveOccurred())

			Expect(res.Success).To(BeTrue(), "request should have been successful")

			_, err = repo.DeployKeys().Get(ctx, gitproviders.DeployKeyName)
			Expect(err).NotTo(HaveOccurred(), "deploy key should have been found")

			prs, err := repo.PullRequests().List(ctx)
			Expect(err).NotTo(HaveOccurred())
			Expect(prs).To(HaveLen(0))

			root := helpers.InAppRoot

			fs := helpers.MakeWeGOFS(root, req.Name, clusterName)

			commits, _, err := gh.Repositories.ListCommits(ctx, org, sourceRepoName, &github.CommitsListOptions{SHA: "main"})
			Expect(err).NotTo(HaveOccurred())
			Expect(commits).To(HaveLen(3))

			appAddCommit := commits[0]

			c, _, err := gh.Repositories.GetCommit(ctx, org, sourceRepoName, *appAddCommit.SHA)
			Expect(err).NotTo(HaveOccurred())

			actual, err := helpers.GetFileContents(ctx, gh, org, sourceRepoName, fs, c.Files)
			Expect(err).NotTo(HaveOccurred())

			expectedApp := wego.ApplicationSpec{
				URL:            req.Url,
				Branch:         req.Branch,
				Path:           req.Path,
				ConfigURL:      ref.GetCloneURL(gitprovider.TransportTypeSSH) + ".git",
				DeploymentType: wego.DeploymentTypeKustomize,
				SourceType:     wego.SourceTypeGit,
			}
			app := &wego.Application{
				ObjectMeta: metav1.ObjectMeta{
					Name:      appName,
					Namespace: namespace.Name,
				},
				Spec: expectedApp,
			}

			Expect(env.Client.Create(ctx, app)).Should(Succeed())

			expectedKustomization := kustomizev1.KustomizationSpec{
				// Flux adds a prepending `./` to path arguments that doesn't already have it.
				// https://github.com/fluxcd/flux2/blob/ca496d393d993ac5119ed84f83e010b8fe918c53/cmd/flux/create_kustomization.go#L115
				Path: "./" + req.Path,
				// Flux kustomization default; I couldn't find an export default from the package.
				Interval: metav1.Duration{Duration: time.Duration(1 * time.Minute)},
				Prune:    true,
				SourceRef: kustomizev1.CrossNamespaceSourceReference{
					Name: req.Name,
					Kind: sourcev1.GitRepositoryKind,
				},
				Force: false,
			}

			repoURL, err := gitproviders.NewRepoURL(sourceRepoURL)
			Expect(err).NotTo(HaveOccurred())

			expectedSrc := sourcev1.GitRepositorySpec{
				URL: req.Url,
				SecretRef: &meta.LocalObjectReference{
					Name: automation.CreateRepoSecretName(repoURL).String(),
				},
				Interval: metav1.Duration{Duration: 30 * time.Second},
				Reference: &sourcev1.GitRepositoryRef{
					Branch: req.Branch,
				},
				Ignore: helpers.GetIgnoreSpec(),
			}

			expected := helpers.GenerateExpectedFS(req, root, clusterName, expectedApp, expectedKustomization, expectedSrc)

			diff, err := helpers.DiffFS(actual, expected)
			if err != nil {
				GinkgoT().Errorf("%s: (-actual +expected): %s\n", err.Error(), diff)
			}

			removeRequest := &pb.RemoveApplicationRequest{
				Name:      appName,
				Namespace: namespace.Name,
				AutoMerge: true,
			}

			removeResponse, err := client.RemoveApplication(ctx, removeRequest)
			Expect(err).NotTo(HaveOccurred())

			Expect(removeResponse.Success).To(BeTrue())

			commits, _, err = gh.Repositories.ListCommits(ctx, org, sourceRepoName, &github.CommitsListOptions{SHA: "main"})
			Expect(err).NotTo(HaveOccurred())
			Expect(commits).To(HaveLen(4))

			appAddCommit = commits[0]

			c, _, err = gh.Repositories.GetCommit(ctx, org, sourceRepoName, *appAddCommit.SHA)
			Expect(err).NotTo(HaveOccurred())

			fs = helpers.MakeWeGOFS(root, req.Name, clusterName)

			actual, err = helpers.GetFileContents(ctx, gh, org, sourceRepoName, fs, c.Files)
			Expect(err).NotTo(HaveOccurred())

			expected = map[string]interface{}{
				filepath.Join(root, "clusters", clusterName, "user", "kustomization.yaml"): &types.Kustomization{
					TypeMeta: types.TypeMeta{
						Kind:       types.KustomizationKind,
						APIVersion: types.KustomizationVersion,
					},
					MetaData: &types.ObjectMeta{
						Name:      appName,
						Namespace: namespace.Name,
					},
				},
			}

			diff, err = helpers.DiffFS(actual, expected)
			if err != nil {
				GinkgoT().Errorf("%s: (-actual +expected): %s\n", err.Error(), diff)
			}

		})

		It("with an external config repo", func() {
			sourceRepoURL := fmt.Sprintf("https://github.com/%s/%s", org, sourceRepoName)
			configRepoURL := fmt.Sprintf("https://github.com/%s/%s", org, configRepoName)

			configRepo, configRef, err := helpers.CreateRepo(ctx, gp, configRepoURL)
			Expect(err).NotTo(HaveOccurred())

			defer func() { Expect(configRepo.Delete(ctx)).To(Succeed()) }()

			sourceRepo, sourceRef, err := helpers.CreatePopulatedSourceRepo(ctx, gp, sourceRepoURL)
			Expect(err).NotTo(HaveOccurred())

			defer func() { Expect(sourceRepo.Delete(ctx)).To(Succeed()) }()

			req := &pb.AddApplicationRequest{
				Name:      "my-app",
				Namespace: namespace.Name,
				Url:       sourceRef.GetCloneURL(gitprovider.TransportTypeSSH) + ".git",
				Branch:    "main",
				Path:      "k8s/overlays/development",
				ConfigUrl: configRef.GetCloneURL(gitprovider.TransportTypeSSH) + ".git",
				AutoMerge: true,
			}

			res, err := client.AddApplication(ctx, req)
			Expect(err).NotTo(HaveOccurred())

			Expect(res.Success).To(BeTrue(), "request should have been successful")

			_, err = sourceRepo.DeployKeys().Get(ctx, gitproviders.DeployKeyName)
			Expect(err).NotTo(HaveOccurred(), "deploy key should have been found")

			prs, err := configRepo.PullRequests().List(ctx)
			Expect(err).NotTo(HaveOccurred())
			Expect(prs).To(HaveLen(0))

			root := helpers.ExternalConfigRoot

			fs := helpers.MakeWeGOFS(root, req.Name, clusterName)

			commits, _, err := gh.Repositories.ListCommits(ctx, org, configRepoName, &github.CommitsListOptions{SHA: "main"})
			Expect(err).NotTo(HaveOccurred())
			Expect(commits).To(HaveLen(2))

			appAddCommit := commits[0]

			c, _, err := gh.Repositories.GetCommit(ctx, org, configRepoName, *appAddCommit.SHA)
			Expect(err).NotTo(HaveOccurred())

			actual, err := helpers.GetFileContents(ctx, gh, org, configRepoName, fs, c.Files)
			Expect(err).NotTo(HaveOccurred())

			expectedApp := wego.ApplicationSpec{
				URL:            req.Url,
				Branch:         req.Branch,
				Path:           req.Path,
				ConfigURL:      req.ConfigUrl,
				DeploymentType: wego.DeploymentTypeKustomize,
				SourceType:     wego.SourceTypeGit,
			}

			expectedKustomization := kustomizev1.KustomizationSpec{
				// Flux adds a prepending `./` to path arguments that doesn't already have it.
				// https://github.com/fluxcd/flux2/blob/ca496d393d993ac5119ed84f83e010b8fe918c53/cmd/flux/create_kustomization.go#L115
				Path: "./" + req.Path,
				// Flux kustomization default; I couldn't find an export default from the package.
				Interval: metav1.Duration{Duration: time.Duration(1 * time.Minute)},
				Prune:    true,
				SourceRef: kustomizev1.CrossNamespaceSourceReference{
					Name: req.Name,
					Kind: sourcev1.GitRepositoryKind,
				},
				Force: false,
			}

			repoURL, err := gitproviders.NewRepoURL(sourceRepoURL)
			Expect(err).NotTo(HaveOccurred())

			expectedSrc := sourcev1.GitRepositorySpec{
				URL: req.Url,
				SecretRef: &meta.LocalObjectReference{
					Name: automation.CreateRepoSecretName(repoURL).String(),
				},
				Interval: metav1.Duration{Duration: 30 * time.Second},
				Reference: &sourcev1.GitRepositoryRef{
					Branch: req.Branch,
				},
				Ignore: helpers.GetIgnoreSpec(),
			}

			expected := helpers.GenerateExpectedFS(req, root, clusterName, expectedApp, expectedKustomization, expectedSrc)

			diff, err := helpers.DiffFS(actual, expected)
			if err != nil {
				GinkgoT().Errorf("%s: (-actual +expected): %s\n", err.Error(), diff)
			}
=======

	Context("GitLab", func() {
		Context("via merge request", func() {
			It("adds with no config repo specified", func() {
				org = os.Getenv("GITLAB_ORG")
				token := os.Getenv("GITLAB_TOKEN")
				ctx = middleware.ContextWithGRPCAuth(context.Background(), token)

				gp, err = gitlab.NewClient(
					token,
					"oauth2",
					gitprovider.WithDestructiveAPICalls(true),
				)
				Expect(err).NotTo(HaveOccurred())

				sourceRepoURL := fmt.Sprintf("https://gitlab.com/%s/%s", org, sourceRepoName)

				repo, ref, err := helpers.CreatePopulatedSourceRepo(ctx, gp, sourceRepoURL)
				Expect(err).NotTo(HaveOccurred())

				Expect(err).NotTo(HaveOccurred())

				defer func() { Expect(repo.Delete(ctx)).To(Succeed()) }()

				req := &pb.AddApplicationRequest{
					Name:      "my-app",
					Namespace: namespace.Name,
					Url:       ref.GetCloneURL(gitprovider.TransportTypeSSH) + ".git",
					Branch:    "main",
					Path:      "k8s/overlays/development",
				}

				res, err := client.AddApplication(ctx, req)
				Expect(err).NotTo(HaveOccurred())

				Expect(res.Success).To(BeTrue())

				_, err = repo.DeployKeys().Get(ctx, gitproviders.DeployKeyName)
				Expect(err).NotTo(HaveOccurred(), "deploy key should have been found")

				prs, err := repo.PullRequests().List(ctx)
				Expect(err).NotTo(HaveOccurred())

				Expect(prs).To(HaveLen(1))

				root := helpers.InAppRoot

				fs := helpers.MakeWeGOFS(root, req.Name, clusterName)

				gl, err := helpers.NewFileFetcher(gitproviders.GitProviderGitLab, token)
				Expect(err).NotTo(HaveOccurred())

				actual, err := gl.GetFilesForPullRequest(ctx, 1, org, sourceRepoName, fs)
				Expect(err).NotTo(HaveOccurred())

				expectedKustomization := kustomizev1.KustomizationSpec{
					// Flux adds a prepending `./` to path arguments that doesn't already have it.
					// https://github.com/fluxcd/flux2/blob/ca496d393d993ac5119ed84f83e010b8fe918c53/cmd/flux/create_kustomization.go#L115
					Path: "./" + req.Path,
					// Flux kustomization default; I couldn't find an export default from the package.
					Interval: metav1.Duration{Duration: time.Duration(1 * time.Minute)},
					Prune:    true,
					SourceRef: kustomizev1.CrossNamespaceSourceReference{
						Name: req.Name,
						Kind: sourcev1.GitRepositoryKind,
					},
					Force: false,
				}

				repoURL, err := gitproviders.NewRepoURL(sourceRepoURL)
				Expect(err).NotTo(HaveOccurred())

				expectedSource := sourcev1.GitRepositorySpec{
					URL: req.Url,
					SecretRef: &meta.LocalObjectReference{
						Name: automation.CreateRepoSecretName(repoURL).String(),
					},
					Interval: metav1.Duration{Duration: time.Duration(30 * time.Second)},
					Reference: &sourcev1.GitRepositoryRef{
						Branch: req.Branch,
					},
					Ignore: helpers.GetIgnoreSpec(),
				}

				expectedApp := wego.ApplicationSpec{
					URL:            req.Url,
					Branch:         req.Branch,
					Path:           req.Path,
					ConfigURL:      req.Url,
					DeploymentType: wego.DeploymentTypeKustomize,
					SourceType:     wego.SourceTypeGit,
				}

				expected := helpers.GenerateExpectedFS(req, root, clusterName, expectedApp, expectedKustomization, expectedSource)

				diff, err := helpers.DiffFS(actual, expected)
				if err != nil {
					GinkgoT().Errorf("%s: (-actual +expected): %s\n", err.Error(), diff)
				}
			})
			It("adds an app with an external config repo", func() {
				org = os.Getenv("GITLAB_ORG")
				token := os.Getenv("GITLAB_TOKEN")
				ctx = middleware.ContextWithGRPCAuth(context.Background(), token)

				gp, err = gitlab.NewClient(
					token,
					"oauth2",
					gitprovider.WithDestructiveAPICalls(true),
				)
				Expect(err).NotTo(HaveOccurred())

				sourceRepoURL := fmt.Sprintf("https://gitlab.com/%s/%s", org, sourceRepoName)
				configRepoURL := fmt.Sprintf("https://gitlab.com/%s/%s", org, configRepoName)

				configRepo, configRef, err := helpers.CreateRepo(ctx, gp, configRepoURL)
				Expect(err).NotTo(HaveOccurred())

				defer func() { Expect(configRepo.Delete(ctx)).To(Succeed()) }()

				sourceRepo, sourceRef, err := helpers.CreatePopulatedSourceRepo(ctx, gp, sourceRepoURL)
				Expect(err).NotTo(HaveOccurred())

				defer func() { Expect(sourceRepo.Delete(ctx)).To(Succeed()) }()

				req := &pb.AddApplicationRequest{
					Name:      "my-app",
					Namespace: namespace.Name,
					Url:       sourceRef.GetCloneURL(gitprovider.TransportTypeSSH) + ".git",
					Branch:    "main",
					Path:      "k8s/overlays/development",
					ConfigUrl: configRef.GetCloneURL(gitprovider.TransportTypeSSH) + ".git",
				}

				res, err := client.AddApplication(ctx, req)
				Expect(err).NotTo(HaveOccurred())
				Expect(res.Success).To(BeTrue(), "request should have been successful")

				_, err = configRepo.DeployKeys().Get(ctx, gitproviders.DeployKeyName)
				Expect(err).NotTo(HaveOccurred(), "deploy key should have been found")

				prs, err := configRepo.PullRequests().List(ctx)
				Expect(err).NotTo(HaveOccurred())
				Expect(prs).To(HaveLen(1))

				root := helpers.ExternalConfigRoot
				fs := helpers.MakeWeGOFS(root, req.Name, clusterName)

				fetcher, err := helpers.NewFileFetcher(gitproviders.GitProviderGitLab, token)
				Expect(err).NotTo(HaveOccurred())

				actual, err := fetcher.GetFilesForPullRequest(ctx, 1, org, configRepoName, fs)
				Expect(err).NotTo(HaveOccurred())

				normalizedUrl, err := gitproviders.NewRepoURL(req.Url)
				Expect(err).NotTo(HaveOccurred())

				expectedApp := wego.ApplicationSpec{
					URL:            normalizedUrl.String(),
					Branch:         req.Branch,
					Path:           req.Path,
					ConfigURL:      req.ConfigUrl,
					DeploymentType: wego.DeploymentTypeKustomize,
					SourceType:     wego.SourceTypeGit,
				}

				expectedKustomization := kustomizev1.KustomizationSpec{
					Path:     "./" + req.Path,
					Interval: metav1.Duration{Duration: time.Duration(1 * time.Minute)},
					Prune:    true,
					SourceRef: kustomizev1.CrossNamespaceSourceReference{
						Name: req.Name,
						Kind: sourcev1.GitRepositoryKind,
					},
					Force: false,
				}

				repoURL, err := gitproviders.NewRepoURL(sourceRepoURL)
				Expect(err).NotTo(HaveOccurred())

				expectedSource := sourcev1.GitRepositorySpec{
					URL: req.Url,
					SecretRef: &meta.LocalObjectReference{
						// Might be a bug? Should be configRepoURL?
						Name: automation.CreateRepoSecretName(repoURL).String(),
					},
					Interval: metav1.Duration{Duration: time.Duration(30 * time.Second)},
					Reference: &sourcev1.GitRepositoryRef{
						Branch: req.Branch,
					},
					Ignore: helpers.GetIgnoreSpec(),
				}

				expected := helpers.GenerateExpectedFS(req, root, clusterName, expectedApp, expectedKustomization, expectedSource)

				diff, err := helpers.DiffFS(actual, expected)
				if err != nil {
					GinkgoT().Errorf("%s: (-actual +expected): %s\n", err.Error(), diff)
				}
			})
>>>>>>> 95407e84
		})
	})

})<|MERGE_RESOLUTION|>--- conflicted
+++ resolved
@@ -16,18 +16,20 @@
 	. "github.com/onsi/ginkgo"
 	. "github.com/onsi/gomega"
 
+	"github.com/fluxcd/go-git-providers/github"
 	"github.com/fluxcd/go-git-providers/gitlab"
 	"github.com/fluxcd/go-git-providers/gitprovider"
 	kustomizev1 "github.com/fluxcd/kustomize-controller/api/v1beta2"
 	"github.com/fluxcd/pkg/apis/meta"
 	sourcev1 "github.com/fluxcd/source-controller/api/v1beta1"
-	"github.com/google/go-github/v32/github"
+	ghAPI "github.com/google/go-github/v32/github"
 	wego "github.com/weaveworks/weave-gitops/api/v1alpha1"
 	pb "github.com/weaveworks/weave-gitops/pkg/api/applications"
 	"github.com/weaveworks/weave-gitops/pkg/gitproviders"
 	"github.com/weaveworks/weave-gitops/pkg/server/middleware"
 	"github.com/weaveworks/weave-gitops/pkg/services/automation"
 	"github.com/weaveworks/weave-gitops/test/integration/server/helpers"
+	glAPI "github.com/xanzy/go-gitlab"
 	corev1 "k8s.io/api/core/v1"
 	metav1 "k8s.io/apimachinery/pkg/apis/meta/v1"
 	"k8s.io/apimachinery/pkg/util/rand"
@@ -37,10 +39,8 @@
 	var (
 		namespace      *corev1.Namespace
 		ctx            context.Context
-		token          = os.Getenv("GITHUB_TOKEN")
 		sourceRepoName string
 		configRepoName string
-		gh             = helpers.NewGithubClient(ctx, token)
 		client         pb.ApplicationsClient
 	)
 
@@ -48,17 +48,29 @@
 		namespace = &corev1.Namespace{}
 		namespace.Name = "kube-test-" + rand.String(5)
 		Expect(env.Client.Create(context.Background(), namespace)).To(Succeed())
-		ctx = middleware.ContextWithGRPCAuth(context.Background(), token)
 		sourceRepoName = "test-source-repo-" + rand.String(5)
 		configRepoName = "test-config-repo-" + rand.String(5)
 		client = pb.NewApplicationsClient(conn)
-
 	})
 
 	Context("GitHub", func() {
+		var gh *ghAPI.Client
+		var gp gitprovider.Client
+		var githubOrg = "weaveworks-gitops-test"
+		var githubToken = os.Getenv("GITHUB_TOKEN")
+		BeforeEach(func() {
+			gh = helpers.NewGithubClient(ctx, githubToken)
+			ctx = middleware.ContextWithGRPCAuth(context.Background(), githubToken)
+			Expect(err).NotTo(HaveOccurred())
+			gp, err = github.NewClient(
+				gitprovider.WithDestructiveAPICalls(true),
+				gitprovider.WithOAuth2Token(os.Getenv("GITHUB_TOKEN")),
+			)
+			Expect(err).NotTo(HaveOccurred())
+		})
 		Context("via pull request", func() {
 			It("adds with no config repo specified", func() {
-				sourceRepoURL := fmt.Sprintf("https://github.com/%s/%s", org, sourceRepoName)
+				sourceRepoURL := fmt.Sprintf("https://github.com/%s/%s", githubOrg, sourceRepoName)
 
 				repo, ref, err := helpers.CreatePopulatedSourceRepo(ctx, gp, sourceRepoURL)
 				Expect(err).NotTo(HaveOccurred())
@@ -90,10 +102,10 @@
 
 				fs := helpers.MakeWeGOFS(root, req.Name, clusterName)
 
-				fetcher, err := helpers.NewFileFetcher(gitproviders.GitProviderGitHub, token)
-				Expect(err).NotTo(HaveOccurred())
-
-				actual, err := fetcher.GetFilesForPullRequest(ctx, 1, org, sourceRepoName, fs)
+				fetcher, err := helpers.NewFileFetcher(gitproviders.GitProviderGitHub, githubToken)
+				Expect(err).NotTo(HaveOccurred())
+
+				actual, err := fetcher.GetFilesForPullRequest(ctx, 1, githubOrg, sourceRepoName, fs)
 				Expect(err).NotTo(HaveOccurred())
 
 				expectedKustomization := kustomizev1.KustomizationSpec{
@@ -141,10 +153,9 @@
 					GinkgoT().Errorf("%s: (-actual +expected): %s\n", err.Error(), diff)
 				}
 			})
-
 			It("adds an app with an external config repo", func() {
-				sourceRepoURL := fmt.Sprintf("https://github.com/%s/%s", org, sourceRepoName)
-				configRepoURL := fmt.Sprintf("https://github.com/%s/%s", org, configRepoName)
+				sourceRepoURL := fmt.Sprintf("https://github.com/%s/%s", githubOrg, sourceRepoName)
+				configRepoURL := fmt.Sprintf("https://github.com/%s/%s", githubOrg, configRepoName)
 
 				configRepo, configRef, err := helpers.CreateRepo(ctx, gp, configRepoURL)
 				Expect(err).NotTo(HaveOccurred())
@@ -179,10 +190,10 @@
 				root := helpers.ExternalConfigRoot
 				fs := helpers.MakeWeGOFS(root, req.Name, clusterName)
 
-				fetcher, err := helpers.NewFileFetcher(gitproviders.GitProviderGitHub, token)
-				Expect(err).NotTo(HaveOccurred())
-
-				actual, err := fetcher.GetFilesForPullRequest(ctx, 1, org, configRepoName, fs)
+				fetcher, err := helpers.NewFileFetcher(gitproviders.GitProviderGitHub, githubToken)
+				Expect(err).NotTo(HaveOccurred())
+
+				actual, err := fetcher.GetFilesForPullRequest(ctx, 1, githubOrg, configRepoName, fs)
 				Expect(err).NotTo(HaveOccurred())
 
 				normalizedUrl, err := gitproviders.NewRepoURL(req.Url)
@@ -231,18 +242,18 @@
 					GinkgoT().Errorf("%s: (-actual +expected): %s\n", err.Error(), diff)
 				}
 			})
-		})
-		Context("via auto merge", func() {
-			It("adds with no config repo specified", func() {
-				sourceRepoURL := fmt.Sprintf("https://github.com/%s/%s", org, sourceRepoName)
+			It("remove app with config repo specified", func() {
+				sourceRepoURL := fmt.Sprintf("https://github.com/%s/%s", githubOrg, sourceRepoName)
 
 				repo, ref, err := helpers.CreatePopulatedSourceRepo(ctx, gp, sourceRepoURL)
 				Expect(err).NotTo(HaveOccurred())
 
 				defer func() { Expect(repo.Delete(ctx)).To(Succeed()) }()
 
+				appName := "my-app"
+
 				req := &pb.AddApplicationRequest{
-					Name:      "my-app",
+					Name:      appName,
 					Namespace: namespace.Name,
 					Url:       ref.GetCloneURL(gitprovider.TransportTypeSSH) + ".git",
 					Branch:    "main",
@@ -266,16 +277,16 @@
 
 				fs := helpers.MakeWeGOFS(root, req.Name, clusterName)
 
-				commits, _, err := gh.Repositories.ListCommits(ctx, org, sourceRepoName, &github.CommitsListOptions{SHA: "main"})
+				commits, _, err := gh.Repositories.ListCommits(ctx, githubOrg, sourceRepoName, &ghAPI.CommitsListOptions{SHA: "main"})
 				Expect(err).NotTo(HaveOccurred())
 				Expect(commits).To(HaveLen(3))
 
 				appAddCommit := commits[0]
 
-				c, _, err := gh.Repositories.GetCommit(ctx, org, sourceRepoName, *appAddCommit.SHA)
-				Expect(err).NotTo(HaveOccurred())
-
-				actual, err := helpers.GetFileContents(ctx, gh, org, sourceRepoName, fs, c.Files)
+				c, _, err := gh.Repositories.GetCommit(ctx, githubOrg, sourceRepoName, *appAddCommit.SHA)
+				Expect(err).NotTo(HaveOccurred())
+
+				actual, err := helpers.GetFileContents(ctx, gh, githubOrg, sourceRepoName, fs, c.Files)
 				Expect(err).NotTo(HaveOccurred())
 
 				expectedApp := wego.ApplicationSpec{
@@ -286,6 +297,15 @@
 					DeploymentType: wego.DeploymentTypeKustomize,
 					SourceType:     wego.SourceTypeGit,
 				}
+				app := &wego.Application{
+					ObjectMeta: metav1.ObjectMeta{
+						Name:      appName,
+						Namespace: namespace.Name,
+					},
+					Spec: expectedApp,
+				}
+
+				Expect(env.Client.Create(ctx, app)).Should(Succeed())
 
 				expectedKustomization := kustomizev1.KustomizationSpec{
 					// Flux adds a prepending `./` to path arguments that doesn't already have it.
@@ -309,7 +329,7 @@
 					SecretRef: &meta.LocalObjectReference{
 						Name: automation.CreateRepoSecretName(repoURL).String(),
 					},
-					Interval: metav1.Duration{Duration: time.Duration(30 * time.Second)},
+					Interval: metav1.Duration{Duration: 30 * time.Second},
 					Reference: &sourcev1.GitRepositoryRef{
 						Branch: req.Branch,
 					},
@@ -322,28 +342,68 @@
 				if err != nil {
 					GinkgoT().Errorf("%s: (-actual +expected): %s\n", err.Error(), diff)
 				}
+
+				removeRequest := &pb.RemoveApplicationRequest{
+					Name:      appName,
+					Namespace: namespace.Name,
+					AutoMerge: false,
+				}
+
+				removeResponse, err := client.RemoveApplication(ctx, removeRequest)
+				Expect(err).NotTo(HaveOccurred())
+
+				Expect(removeResponse.Success).To(BeTrue())
+
+				prs, err = repo.PullRequests().List(ctx)
+				Expect(err).NotTo(HaveOccurred())
+
+				Expect(prs).To(HaveLen(1))
+
+				fs = helpers.MakeWeGOFS(root, req.Name, clusterName)
+
+				fetcher, err := helpers.NewFileFetcher(gitproviders.GitProviderGitHub, githubToken)
+				Expect(err).NotTo(HaveOccurred())
+
+				actual, err = fetcher.GetFilesForPullRequest(ctx, 1, githubOrg, sourceRepoName, fs)
+				Expect(err).NotTo(HaveOccurred())
+
+				expected = map[string]interface{}{
+					filepath.Join(root, "clusters", clusterName, "user", "kustomization.yaml"): &types.Kustomization{
+						TypeMeta: types.TypeMeta{
+							Kind:       types.KustomizationKind,
+							APIVersion: types.KustomizationVersion,
+						},
+						MetaData: &types.ObjectMeta{
+							Name:      appName,
+							Namespace: namespace.Name,
+						},
+					},
+				}
+
+				diff, err = helpers.DiffFS(actual, expected)
+				if err != nil {
+					GinkgoT().Errorf("%s: (-actual +expected): %s\n", err.Error(), diff)
+				}
+
 			})
-			It("with an external config repo", func() {
-				sourceRepoURL := fmt.Sprintf("https://github.com/%s/%s", org, sourceRepoName)
-				configRepoURL := fmt.Sprintf("https://github.com/%s/%s", org, configRepoName)
-
-				configRepo, configRef, err := helpers.CreateRepo(ctx, gp, configRepoURL)
-				Expect(err).NotTo(HaveOccurred())
-
-				defer func() { Expect(configRepo.Delete(ctx)).To(Succeed()) }()
-
-				sourceRepo, sourceRef, err := helpers.CreatePopulatedSourceRepo(ctx, gp, sourceRepoURL)
-				Expect(err).NotTo(HaveOccurred())
-
-				defer func() { Expect(sourceRepo.Delete(ctx)).To(Succeed()) }()
+		})
+		Context("via auto merge", func() {
+			It("add/remove with no config repo specified", func() {
+				sourceRepoURL := fmt.Sprintf("https://github.com/%s/%s", githubOrg, sourceRepoName)
+
+				repo, ref, err := helpers.CreatePopulatedSourceRepo(ctx, gp, sourceRepoURL)
+				Expect(err).NotTo(HaveOccurred())
+
+				defer func() { Expect(repo.Delete(ctx)).To(Succeed()) }()
+
+				appName := "my-app"
 
 				req := &pb.AddApplicationRequest{
-					Name:      "my-app",
-					Namespace: namespace.Name,
-					Url:       sourceRef.GetCloneURL(gitprovider.TransportTypeSSH) + ".git",
+					Name:      appName,
+					Namespace: namespace.Name,
+					Url:       ref.GetCloneURL(gitprovider.TransportTypeSSH) + ".git",
 					Branch:    "main",
 					Path:      "k8s/overlays/development",
-					ConfigUrl: configRef.GetCloneURL(gitprovider.TransportTypeSSH) + ".git",
 					AutoMerge: true,
 				}
 
@@ -352,37 +412,46 @@
 
 				Expect(res.Success).To(BeTrue(), "request should have been successful")
 
-				_, err = sourceRepo.DeployKeys().Get(ctx, gitproviders.DeployKeyName)
+				_, err = repo.DeployKeys().Get(ctx, gitproviders.DeployKeyName)
 				Expect(err).NotTo(HaveOccurred(), "deploy key should have been found")
 
-				prs, err := configRepo.PullRequests().List(ctx)
+				prs, err := repo.PullRequests().List(ctx)
 				Expect(err).NotTo(HaveOccurred())
 				Expect(prs).To(HaveLen(0))
 
-				root := helpers.ExternalConfigRoot
+				root := helpers.InAppRoot
 
 				fs := helpers.MakeWeGOFS(root, req.Name, clusterName)
 
-				commits, _, err := gh.Repositories.ListCommits(ctx, org, configRepoName, &github.CommitsListOptions{SHA: "main"})
-				Expect(err).NotTo(HaveOccurred())
-				Expect(commits).To(HaveLen(2))
+				commits, _, err := gh.Repositories.ListCommits(ctx, githubOrg, sourceRepoName, &ghAPI.CommitsListOptions{SHA: "main"})
+				Expect(err).NotTo(HaveOccurred())
+				Expect(commits).To(HaveLen(3))
 
 				appAddCommit := commits[0]
 
-				c, _, err := gh.Repositories.GetCommit(ctx, org, configRepoName, *appAddCommit.SHA)
-				Expect(err).NotTo(HaveOccurred())
-
-				actual, err := helpers.GetFileContents(ctx, gh, org, configRepoName, fs, c.Files)
+				c, _, err := gh.Repositories.GetCommit(ctx, githubOrg, sourceRepoName, *appAddCommit.SHA)
+				Expect(err).NotTo(HaveOccurred())
+
+				actual, err := helpers.GetFileContents(ctx, gh, githubOrg, sourceRepoName, fs, c.Files)
 				Expect(err).NotTo(HaveOccurred())
 
 				expectedApp := wego.ApplicationSpec{
 					URL:            req.Url,
 					Branch:         req.Branch,
 					Path:           req.Path,
-					ConfigURL:      req.ConfigUrl,
+					ConfigURL:      ref.GetCloneURL(gitprovider.TransportTypeSSH) + ".git",
 					DeploymentType: wego.DeploymentTypeKustomize,
 					SourceType:     wego.SourceTypeGit,
 				}
+				app := &wego.Application{
+					ObjectMeta: metav1.ObjectMeta{
+						Name:      appName,
+						Namespace: namespace.Name,
+					},
+					Spec: expectedApp,
+				}
+
+				Expect(env.Client.Create(ctx, app)).Should(Succeed())
 
 				expectedKustomization := kustomizev1.KustomizationSpec{
 					// Flux adds a prepending `./` to path arguments that doesn't already have it.
@@ -406,7 +475,7 @@
 					SecretRef: &meta.LocalObjectReference{
 						Name: automation.CreateRepoSecretName(repoURL).String(),
 					},
-					Interval: metav1.Duration{Duration: time.Duration(30 * time.Second)},
+					Interval: metav1.Duration{Duration: 30 * time.Second},
 					Reference: &sourcev1.GitRepositoryRef{
 						Branch: req.Branch,
 					},
@@ -419,450 +488,112 @@
 				if err != nil {
 					GinkgoT().Errorf("%s: (-actual +expected): %s\n", err.Error(), diff)
 				}
+
+				removeRequest := &pb.RemoveApplicationRequest{
+					Name:      appName,
+					Namespace: namespace.Name,
+					AutoMerge: true,
+				}
+
+				removeResponse, err := client.RemoveApplication(ctx, removeRequest)
+				Expect(err).NotTo(HaveOccurred())
+
+				Expect(removeResponse.Success).To(BeTrue())
+
+				commits, _, err = gh.Repositories.ListCommits(ctx, githubOrg, sourceRepoName, &ghAPI.CommitsListOptions{SHA: "main"})
+				Expect(err).NotTo(HaveOccurred())
+				Expect(commits).To(HaveLen(4))
+
+				appAddCommit = commits[0]
+
+				c, _, err = gh.Repositories.GetCommit(ctx, githubOrg, sourceRepoName, *appAddCommit.SHA)
+				Expect(err).NotTo(HaveOccurred())
+
+				fs = helpers.MakeWeGOFS(root, req.Name, clusterName)
+
+				actual, err = helpers.GetFileContents(ctx, gh, githubOrg, sourceRepoName, fs, c.Files)
+				Expect(err).NotTo(HaveOccurred())
+
+				expected = map[string]interface{}{
+					filepath.Join(root, "clusters", clusterName, "user", "kustomization.yaml"): &types.Kustomization{
+						TypeMeta: types.TypeMeta{
+							Kind:       types.KustomizationKind,
+							APIVersion: types.KustomizationVersion,
+						},
+						MetaData: &types.ObjectMeta{
+							Name:      appName,
+							Namespace: namespace.Name,
+						},
+					},
+				}
+
+				diff, err = helpers.DiffFS(actual, expected)
+				if err != nil {
+					GinkgoT().Errorf("%s: (-actual +expected): %s\n", err.Error(), diff)
+				}
+
 			})
-		})
-
-		It("remove app with config repo specified", func() {
-			sourceRepoURL := fmt.Sprintf("https://github.com/%s/%s", org, sourceRepoName)
-
-			repo, ref, err := helpers.CreatePopulatedSourceRepo(ctx, gp, sourceRepoURL)
-			Expect(err).NotTo(HaveOccurred())
-
-			defer func() { Expect(repo.Delete(ctx)).To(Succeed()) }()
-
-			appName := "my-app"
-
-			req := &pb.AddApplicationRequest{
-				Name:      appName,
-				Namespace: namespace.Name,
-				Url:       ref.GetCloneURL(gitprovider.TransportTypeSSH) + ".git",
-				Branch:    "main",
-				Path:      "k8s/overlays/development",
-				AutoMerge: true,
-			}
-
-			res, err := client.AddApplication(ctx, req)
-			Expect(err).NotTo(HaveOccurred())
-
-			Expect(res.Success).To(BeTrue(), "request should have been successful")
-
-			_, err = repo.DeployKeys().Get(ctx, gitproviders.DeployKeyName)
-			Expect(err).NotTo(HaveOccurred(), "deploy key should have been found")
-
-			prs, err := repo.PullRequests().List(ctx)
-			Expect(err).NotTo(HaveOccurred())
-			Expect(prs).To(HaveLen(0))
-
-			root := helpers.InAppRoot
-
-			fs := helpers.MakeWeGOFS(root, req.Name, clusterName)
-
-			commits, _, err := gh.Repositories.ListCommits(ctx, org, sourceRepoName, &github.CommitsListOptions{SHA: "main"})
-			Expect(err).NotTo(HaveOccurred())
-			Expect(commits).To(HaveLen(3))
-
-			appAddCommit := commits[0]
-
-			c, _, err := gh.Repositories.GetCommit(ctx, org, sourceRepoName, *appAddCommit.SHA)
-			Expect(err).NotTo(HaveOccurred())
-
-			actual, err := helpers.GetFileContents(ctx, gh, org, sourceRepoName, fs, c.Files)
-			Expect(err).NotTo(HaveOccurred())
-
-			expectedApp := wego.ApplicationSpec{
-				URL:            req.Url,
-				Branch:         req.Branch,
-				Path:           req.Path,
-				ConfigURL:      ref.GetCloneURL(gitprovider.TransportTypeSSH) + ".git",
-				DeploymentType: wego.DeploymentTypeKustomize,
-				SourceType:     wego.SourceTypeGit,
-			}
-			app := &wego.Application{
-				ObjectMeta: metav1.ObjectMeta{
-					Name:      appName,
-					Namespace: namespace.Name,
-				},
-				Spec: expectedApp,
-			}
-
-			Expect(env.Client.Create(ctx, app)).Should(Succeed())
-
-			expectedKustomization := kustomizev1.KustomizationSpec{
-				// Flux adds a prepending `./` to path arguments that doesn't already have it.
-				// https://github.com/fluxcd/flux2/blob/ca496d393d993ac5119ed84f83e010b8fe918c53/cmd/flux/create_kustomization.go#L115
-				Path: "./" + req.Path,
-				// Flux kustomization default; I couldn't find an export default from the package.
-				Interval: metav1.Duration{Duration: time.Duration(1 * time.Minute)},
-				Prune:    true,
-				SourceRef: kustomizev1.CrossNamespaceSourceReference{
-					Name: req.Name,
-					Kind: sourcev1.GitRepositoryKind,
-				},
-				Force: false,
-			}
-
-			repoURL, err := gitproviders.NewRepoURL(sourceRepoURL)
-			Expect(err).NotTo(HaveOccurred())
-
-			expectedSrc := sourcev1.GitRepositorySpec{
-				URL: req.Url,
-				SecretRef: &meta.LocalObjectReference{
-					Name: automation.CreateRepoSecretName(repoURL).String(),
-				},
-				Interval: metav1.Duration{Duration: 30 * time.Second},
-				Reference: &sourcev1.GitRepositoryRef{
-					Branch: req.Branch,
-				},
-				Ignore: helpers.GetIgnoreSpec(),
-			}
-
-			expected := helpers.GenerateExpectedFS(req, root, clusterName, expectedApp, expectedKustomization, expectedSrc)
-
-			diff, err := helpers.DiffFS(actual, expected)
-			if err != nil {
-				GinkgoT().Errorf("%s: (-actual +expected): %s\n", err.Error(), diff)
-			}
-
-			removeRequest := &pb.RemoveApplicationRequest{
-				Name:      appName,
-				Namespace: namespace.Name,
-				AutoMerge: false,
-			}
-
-			removeResponse, err := client.RemoveApplication(ctx, removeRequest)
-			Expect(err).NotTo(HaveOccurred())
-
-			Expect(removeResponse.Success).To(BeTrue())
-
-			prs, err = repo.PullRequests().List(ctx)
-			Expect(err).NotTo(HaveOccurred())
-
-			Expect(prs).To(HaveLen(1))
-
-			fs = helpers.MakeWeGOFS(root, req.Name, clusterName)
-
-			actual, err = helpers.GetFilesForPullRequest(ctx, gh, org, sourceRepoName, fs)
-			Expect(err).NotTo(HaveOccurred())
-
-			expected = map[string]interface{}{
-				filepath.Join(root, "clusters", clusterName, "user", "kustomization.yaml"): &types.Kustomization{
-					TypeMeta: types.TypeMeta{
-						Kind:       types.KustomizationKind,
-						APIVersion: types.KustomizationVersion,
-					},
-					MetaData: &types.ObjectMeta{
-						Name:      appName,
-						Namespace: namespace.Name,
-					},
-				},
-			}
-
-			diff, err = helpers.DiffFS(actual, expected)
-			if err != nil {
-				GinkgoT().Errorf("%s: (-actual +expected): %s\n", err.Error(), diff)
-			}
-
-		})
-	})
-<<<<<<< HEAD
-	Context("via auto merge", func() {
-		It("add/remove with no config repo specified", func() {
-			sourceRepoURL := fmt.Sprintf("https://github.com/%s/%s", org, sourceRepoName)
-
-			repo, ref, err := helpers.CreatePopulatedSourceRepo(ctx, gp, sourceRepoURL)
-			Expect(err).NotTo(HaveOccurred())
-
-			defer func() { Expect(repo.Delete(ctx)).To(Succeed()) }()
-
-			appName := "my-app"
-
-			req := &pb.AddApplicationRequest{
-				Name:      appName,
-				Namespace: namespace.Name,
-				Url:       ref.GetCloneURL(gitprovider.TransportTypeSSH) + ".git",
-				Branch:    "main",
-				Path:      "k8s/overlays/development",
-				AutoMerge: true,
-			}
-
-			res, err := client.AddApplication(ctx, req)
-			Expect(err).NotTo(HaveOccurred())
-
-			Expect(res.Success).To(BeTrue(), "request should have been successful")
-
-			_, err = repo.DeployKeys().Get(ctx, gitproviders.DeployKeyName)
-			Expect(err).NotTo(HaveOccurred(), "deploy key should have been found")
-
-			prs, err := repo.PullRequests().List(ctx)
-			Expect(err).NotTo(HaveOccurred())
-			Expect(prs).To(HaveLen(0))
-
-			root := helpers.InAppRoot
-
-			fs := helpers.MakeWeGOFS(root, req.Name, clusterName)
-
-			commits, _, err := gh.Repositories.ListCommits(ctx, org, sourceRepoName, &github.CommitsListOptions{SHA: "main"})
-			Expect(err).NotTo(HaveOccurred())
-			Expect(commits).To(HaveLen(3))
-
-			appAddCommit := commits[0]
-
-			c, _, err := gh.Repositories.GetCommit(ctx, org, sourceRepoName, *appAddCommit.SHA)
-			Expect(err).NotTo(HaveOccurred())
-
-			actual, err := helpers.GetFileContents(ctx, gh, org, sourceRepoName, fs, c.Files)
-			Expect(err).NotTo(HaveOccurred())
-
-			expectedApp := wego.ApplicationSpec{
-				URL:            req.Url,
-				Branch:         req.Branch,
-				Path:           req.Path,
-				ConfigURL:      ref.GetCloneURL(gitprovider.TransportTypeSSH) + ".git",
-				DeploymentType: wego.DeploymentTypeKustomize,
-				SourceType:     wego.SourceTypeGit,
-			}
-			app := &wego.Application{
-				ObjectMeta: metav1.ObjectMeta{
-					Name:      appName,
-					Namespace: namespace.Name,
-				},
-				Spec: expectedApp,
-			}
-
-			Expect(env.Client.Create(ctx, app)).Should(Succeed())
-
-			expectedKustomization := kustomizev1.KustomizationSpec{
-				// Flux adds a prepending `./` to path arguments that doesn't already have it.
-				// https://github.com/fluxcd/flux2/blob/ca496d393d993ac5119ed84f83e010b8fe918c53/cmd/flux/create_kustomization.go#L115
-				Path: "./" + req.Path,
-				// Flux kustomization default; I couldn't find an export default from the package.
-				Interval: metav1.Duration{Duration: time.Duration(1 * time.Minute)},
-				Prune:    true,
-				SourceRef: kustomizev1.CrossNamespaceSourceReference{
-					Name: req.Name,
-					Kind: sourcev1.GitRepositoryKind,
-				},
-				Force: false,
-			}
-
-			repoURL, err := gitproviders.NewRepoURL(sourceRepoURL)
-			Expect(err).NotTo(HaveOccurred())
-
-			expectedSrc := sourcev1.GitRepositorySpec{
-				URL: req.Url,
-				SecretRef: &meta.LocalObjectReference{
-					Name: automation.CreateRepoSecretName(repoURL).String(),
-				},
-				Interval: metav1.Duration{Duration: 30 * time.Second},
-				Reference: &sourcev1.GitRepositoryRef{
-					Branch: req.Branch,
-				},
-				Ignore: helpers.GetIgnoreSpec(),
-			}
-
-			expected := helpers.GenerateExpectedFS(req, root, clusterName, expectedApp, expectedKustomization, expectedSrc)
-
-			diff, err := helpers.DiffFS(actual, expected)
-			if err != nil {
-				GinkgoT().Errorf("%s: (-actual +expected): %s\n", err.Error(), diff)
-			}
-
-			removeRequest := &pb.RemoveApplicationRequest{
-				Name:      appName,
-				Namespace: namespace.Name,
-				AutoMerge: true,
-			}
-
-			removeResponse, err := client.RemoveApplication(ctx, removeRequest)
-			Expect(err).NotTo(HaveOccurred())
-
-			Expect(removeResponse.Success).To(BeTrue())
-
-			commits, _, err = gh.Repositories.ListCommits(ctx, org, sourceRepoName, &github.CommitsListOptions{SHA: "main"})
-			Expect(err).NotTo(HaveOccurred())
-			Expect(commits).To(HaveLen(4))
-
-			appAddCommit = commits[0]
-
-			c, _, err = gh.Repositories.GetCommit(ctx, org, sourceRepoName, *appAddCommit.SHA)
-			Expect(err).NotTo(HaveOccurred())
-
-			fs = helpers.MakeWeGOFS(root, req.Name, clusterName)
-
-			actual, err = helpers.GetFileContents(ctx, gh, org, sourceRepoName, fs, c.Files)
-			Expect(err).NotTo(HaveOccurred())
-
-			expected = map[string]interface{}{
-				filepath.Join(root, "clusters", clusterName, "user", "kustomization.yaml"): &types.Kustomization{
-					TypeMeta: types.TypeMeta{
-						Kind:       types.KustomizationKind,
-						APIVersion: types.KustomizationVersion,
-					},
-					MetaData: &types.ObjectMeta{
-						Name:      appName,
-						Namespace: namespace.Name,
-					},
-				},
-			}
-
-			diff, err = helpers.DiffFS(actual, expected)
-			if err != nil {
-				GinkgoT().Errorf("%s: (-actual +expected): %s\n", err.Error(), diff)
-			}
-
-		})
-
-		It("with an external config repo", func() {
-			sourceRepoURL := fmt.Sprintf("https://github.com/%s/%s", org, sourceRepoName)
-			configRepoURL := fmt.Sprintf("https://github.com/%s/%s", org, configRepoName)
-
-			configRepo, configRef, err := helpers.CreateRepo(ctx, gp, configRepoURL)
-			Expect(err).NotTo(HaveOccurred())
-
-			defer func() { Expect(configRepo.Delete(ctx)).To(Succeed()) }()
-
-			sourceRepo, sourceRef, err := helpers.CreatePopulatedSourceRepo(ctx, gp, sourceRepoURL)
-			Expect(err).NotTo(HaveOccurred())
-
-			defer func() { Expect(sourceRepo.Delete(ctx)).To(Succeed()) }()
-
-			req := &pb.AddApplicationRequest{
-				Name:      "my-app",
-				Namespace: namespace.Name,
-				Url:       sourceRef.GetCloneURL(gitprovider.TransportTypeSSH) + ".git",
-				Branch:    "main",
-				Path:      "k8s/overlays/development",
-				ConfigUrl: configRef.GetCloneURL(gitprovider.TransportTypeSSH) + ".git",
-				AutoMerge: true,
-			}
-
-			res, err := client.AddApplication(ctx, req)
-			Expect(err).NotTo(HaveOccurred())
-
-			Expect(res.Success).To(BeTrue(), "request should have been successful")
-
-			_, err = sourceRepo.DeployKeys().Get(ctx, gitproviders.DeployKeyName)
-			Expect(err).NotTo(HaveOccurred(), "deploy key should have been found")
-
-			prs, err := configRepo.PullRequests().List(ctx)
-			Expect(err).NotTo(HaveOccurred())
-			Expect(prs).To(HaveLen(0))
-
-			root := helpers.ExternalConfigRoot
-
-			fs := helpers.MakeWeGOFS(root, req.Name, clusterName)
-
-			commits, _, err := gh.Repositories.ListCommits(ctx, org, configRepoName, &github.CommitsListOptions{SHA: "main"})
-			Expect(err).NotTo(HaveOccurred())
-			Expect(commits).To(HaveLen(2))
-
-			appAddCommit := commits[0]
-
-			c, _, err := gh.Repositories.GetCommit(ctx, org, configRepoName, *appAddCommit.SHA)
-			Expect(err).NotTo(HaveOccurred())
-
-			actual, err := helpers.GetFileContents(ctx, gh, org, configRepoName, fs, c.Files)
-			Expect(err).NotTo(HaveOccurred())
-
-			expectedApp := wego.ApplicationSpec{
-				URL:            req.Url,
-				Branch:         req.Branch,
-				Path:           req.Path,
-				ConfigURL:      req.ConfigUrl,
-				DeploymentType: wego.DeploymentTypeKustomize,
-				SourceType:     wego.SourceTypeGit,
-			}
-
-			expectedKustomization := kustomizev1.KustomizationSpec{
-				// Flux adds a prepending `./` to path arguments that doesn't already have it.
-				// https://github.com/fluxcd/flux2/blob/ca496d393d993ac5119ed84f83e010b8fe918c53/cmd/flux/create_kustomization.go#L115
-				Path: "./" + req.Path,
-				// Flux kustomization default; I couldn't find an export default from the package.
-				Interval: metav1.Duration{Duration: time.Duration(1 * time.Minute)},
-				Prune:    true,
-				SourceRef: kustomizev1.CrossNamespaceSourceReference{
-					Name: req.Name,
-					Kind: sourcev1.GitRepositoryKind,
-				},
-				Force: false,
-			}
-
-			repoURL, err := gitproviders.NewRepoURL(sourceRepoURL)
-			Expect(err).NotTo(HaveOccurred())
-
-			expectedSrc := sourcev1.GitRepositorySpec{
-				URL: req.Url,
-				SecretRef: &meta.LocalObjectReference{
-					Name: automation.CreateRepoSecretName(repoURL).String(),
-				},
-				Interval: metav1.Duration{Duration: 30 * time.Second},
-				Reference: &sourcev1.GitRepositoryRef{
-					Branch: req.Branch,
-				},
-				Ignore: helpers.GetIgnoreSpec(),
-			}
-
-			expected := helpers.GenerateExpectedFS(req, root, clusterName, expectedApp, expectedKustomization, expectedSrc)
-
-			diff, err := helpers.DiffFS(actual, expected)
-			if err != nil {
-				GinkgoT().Errorf("%s: (-actual +expected): %s\n", err.Error(), diff)
-			}
-=======
-
-	Context("GitLab", func() {
-		Context("via merge request", func() {
-			It("adds with no config repo specified", func() {
-				org = os.Getenv("GITLAB_ORG")
-				token := os.Getenv("GITLAB_TOKEN")
-				ctx = middleware.ContextWithGRPCAuth(context.Background(), token)
-
-				gp, err = gitlab.NewClient(
-					token,
-					"oauth2",
-					gitprovider.WithDestructiveAPICalls(true),
-				)
-				Expect(err).NotTo(HaveOccurred())
-
-				sourceRepoURL := fmt.Sprintf("https://gitlab.com/%s/%s", org, sourceRepoName)
-
-				repo, ref, err := helpers.CreatePopulatedSourceRepo(ctx, gp, sourceRepoURL)
-				Expect(err).NotTo(HaveOccurred())
-
-				Expect(err).NotTo(HaveOccurred())
-
-				defer func() { Expect(repo.Delete(ctx)).To(Succeed()) }()
+
+			It("with an external config repo", func() {
+				sourceRepoURL := fmt.Sprintf("https://github.com/%s/%s", githubOrg, sourceRepoName)
+				configRepoURL := fmt.Sprintf("https://github.com/%s/%s", githubOrg, configRepoName)
+
+				configRepo, configRef, err := helpers.CreateRepo(ctx, gp, configRepoURL)
+				Expect(err).NotTo(HaveOccurred())
+
+				defer func() { Expect(configRepo.Delete(ctx)).To(Succeed()) }()
+
+				sourceRepo, sourceRef, err := helpers.CreatePopulatedSourceRepo(ctx, gp, sourceRepoURL)
+				Expect(err).NotTo(HaveOccurred())
+
+				defer func() { Expect(sourceRepo.Delete(ctx)).To(Succeed()) }()
 
 				req := &pb.AddApplicationRequest{
 					Name:      "my-app",
 					Namespace: namespace.Name,
-					Url:       ref.GetCloneURL(gitprovider.TransportTypeSSH) + ".git",
+					Url:       sourceRef.GetCloneURL(gitprovider.TransportTypeSSH) + ".git",
 					Branch:    "main",
 					Path:      "k8s/overlays/development",
+					ConfigUrl: configRef.GetCloneURL(gitprovider.TransportTypeSSH) + ".git",
+					AutoMerge: true,
 				}
 
 				res, err := client.AddApplication(ctx, req)
 				Expect(err).NotTo(HaveOccurred())
 
-				Expect(res.Success).To(BeTrue())
-
-				_, err = repo.DeployKeys().Get(ctx, gitproviders.DeployKeyName)
+				Expect(res.Success).To(BeTrue(), "request should have been successful")
+
+				_, err = sourceRepo.DeployKeys().Get(ctx, gitproviders.DeployKeyName)
 				Expect(err).NotTo(HaveOccurred(), "deploy key should have been found")
 
-				prs, err := repo.PullRequests().List(ctx)
-				Expect(err).NotTo(HaveOccurred())
-
-				Expect(prs).To(HaveLen(1))
-
-				root := helpers.InAppRoot
+				prs, err := configRepo.PullRequests().List(ctx)
+				Expect(err).NotTo(HaveOccurred())
+				Expect(prs).To(HaveLen(0))
+
+				root := helpers.ExternalConfigRoot
 
 				fs := helpers.MakeWeGOFS(root, req.Name, clusterName)
 
-				gl, err := helpers.NewFileFetcher(gitproviders.GitProviderGitLab, token)
-				Expect(err).NotTo(HaveOccurred())
-
-				actual, err := gl.GetFilesForPullRequest(ctx, 1, org, sourceRepoName, fs)
-				Expect(err).NotTo(HaveOccurred())
+				commits, _, err := gh.Repositories.ListCommits(ctx, githubOrg, configRepoName, &ghAPI.CommitsListOptions{SHA: "main"})
+				Expect(err).NotTo(HaveOccurred())
+				Expect(commits).To(HaveLen(2))
+
+				appAddCommit := commits[0]
+
+				c, _, err := gh.Repositories.GetCommit(ctx, githubOrg, configRepoName, *appAddCommit.SHA)
+				Expect(err).NotTo(HaveOccurred())
+
+				actual, err := helpers.GetFileContents(ctx, gh, githubOrg, configRepoName, fs, c.Files)
+				Expect(err).NotTo(HaveOccurred())
+
+				expectedApp := wego.ApplicationSpec{
+					URL:            req.Url,
+					Branch:         req.Branch,
+					Path:           req.Path,
+					ConfigURL:      req.ConfigUrl,
+					DeploymentType: wego.DeploymentTypeKustomize,
+					SourceType:     wego.SourceTypeGit,
+				}
 
 				expectedKustomization := kustomizev1.KustomizationSpec{
 					// Flux adds a prepending `./` to path arguments that doesn't already have it.
@@ -881,6 +612,105 @@
 				repoURL, err := gitproviders.NewRepoURL(sourceRepoURL)
 				Expect(err).NotTo(HaveOccurred())
 
+				expectedSrc := sourcev1.GitRepositorySpec{
+					URL: req.Url,
+					SecretRef: &meta.LocalObjectReference{
+						Name: automation.CreateRepoSecretName(repoURL).String(),
+					},
+					Interval: metav1.Duration{Duration: 30 * time.Second},
+					Reference: &sourcev1.GitRepositoryRef{
+						Branch: req.Branch,
+					},
+					Ignore: helpers.GetIgnoreSpec(),
+				}
+
+				expected := helpers.GenerateExpectedFS(req, root, clusterName, expectedApp, expectedKustomization, expectedSrc)
+
+				diff, err := helpers.DiffFS(actual, expected)
+				if err != nil {
+					GinkgoT().Errorf("%s: (-actual +expected): %s\n", err.Error(), diff)
+				}
+			})
+		})
+	})
+
+	Context("GitLab", func() {
+		var gitlabGroup string
+		var gitlabToken string
+		var gitlabProviderClient gitprovider.Client
+		var gl *glAPI.Client
+		BeforeEach(func() {
+			gitlabGroup = os.Getenv("GITLAB_ORG")
+			gitlabToken = os.Getenv("GITLAB_TOKEN")
+			ctx = middleware.ContextWithGRPCAuth(context.Background(), gitlabToken)
+			gitlabProviderClient, err = gitlab.NewClient(
+				gitlabToken,
+				"oauth2",
+				gitprovider.WithDestructiveAPICalls(true),
+			)
+
+			gl, err = glAPI.NewClient(gitlabToken)
+			Expect(err).NotTo(HaveOccurred())
+		})
+		Context("via merge request", func() {
+			It("adds with no config repo specified", func() {
+				sourceRepoURL := fmt.Sprintf("https://gitlab.com/%s/%s", gitlabGroup, sourceRepoName)
+
+				repo, ref, err := helpers.CreatePopulatedSourceRepo(ctx, gitlabProviderClient, sourceRepoURL)
+				Expect(err).NotTo(HaveOccurred())
+
+				Expect(err).NotTo(HaveOccurred())
+
+				defer func() { Expect(repo.Delete(ctx)).To(Succeed()) }()
+
+				req := &pb.AddApplicationRequest{
+					Name:      "my-app",
+					Namespace: namespace.Name,
+					Url:       ref.GetCloneURL(gitprovider.TransportTypeSSH) + ".git",
+					Branch:    "main",
+					Path:      "k8s/overlays/development",
+				}
+
+				res, err := client.AddApplication(ctx, req)
+				Expect(err).NotTo(HaveOccurred())
+
+				Expect(res.Success).To(BeTrue())
+
+				_, err = repo.DeployKeys().Get(ctx, gitproviders.DeployKeyName)
+				Expect(err).NotTo(HaveOccurred(), "deploy key should have been found")
+
+				prs, err := repo.PullRequests().List(ctx)
+				Expect(err).NotTo(HaveOccurred())
+
+				Expect(prs).To(HaveLen(1))
+
+				root := helpers.InAppRoot
+
+				fs := helpers.MakeWeGOFS(root, req.Name, clusterName)
+
+				gl, err := helpers.NewFileFetcher(gitproviders.GitProviderGitLab, gitlabToken)
+				Expect(err).NotTo(HaveOccurred())
+
+				actual, err := gl.GetFilesForPullRequest(ctx, 1, gitlabGroup, sourceRepoName, fs)
+				Expect(err).NotTo(HaveOccurred())
+
+				expectedKustomization := kustomizev1.KustomizationSpec{
+					// Flux adds a prepending `./` to path arguments that doesn't already have it.
+					// https://github.com/fluxcd/flux2/blob/ca496d393d993ac5119ed84f83e010b8fe918c53/cmd/flux/create_kustomization.go#L115
+					Path: "./" + req.Path,
+					// Flux kustomization default; I couldn't find an export default from the package.
+					Interval: metav1.Duration{Duration: time.Duration(1 * time.Minute)},
+					Prune:    true,
+					SourceRef: kustomizev1.CrossNamespaceSourceReference{
+						Name: req.Name,
+						Kind: sourcev1.GitRepositoryKind,
+					},
+					Force: false,
+				}
+
+				repoURL, err := gitproviders.NewRepoURL(sourceRepoURL)
+				Expect(err).NotTo(HaveOccurred())
+
 				expectedSource := sourcev1.GitRepositorySpec{
 					URL: req.Url,
 					SecretRef: &meta.LocalObjectReference{
@@ -910,19 +740,16 @@
 				}
 			})
 			It("adds an app with an external config repo", func() {
-				org = os.Getenv("GITLAB_ORG")
-				token := os.Getenv("GITLAB_TOKEN")
-				ctx = middleware.ContextWithGRPCAuth(context.Background(), token)
-
-				gp, err = gitlab.NewClient(
-					token,
+
+				gp, err := gitlab.NewClient(
+					gitlabToken,
 					"oauth2",
 					gitprovider.WithDestructiveAPICalls(true),
 				)
 				Expect(err).NotTo(HaveOccurred())
 
-				sourceRepoURL := fmt.Sprintf("https://gitlab.com/%s/%s", org, sourceRepoName)
-				configRepoURL := fmt.Sprintf("https://gitlab.com/%s/%s", org, configRepoName)
+				sourceRepoURL := fmt.Sprintf("https://gitlab.com/%s/%s", gitlabGroup, sourceRepoName)
+				configRepoURL := fmt.Sprintf("https://gitlab.com/%s/%s", gitlabGroup, configRepoName)
 
 				configRepo, configRef, err := helpers.CreateRepo(ctx, gp, configRepoURL)
 				Expect(err).NotTo(HaveOccurred())
@@ -957,10 +784,10 @@
 				root := helpers.ExternalConfigRoot
 				fs := helpers.MakeWeGOFS(root, req.Name, clusterName)
 
-				fetcher, err := helpers.NewFileFetcher(gitproviders.GitProviderGitLab, token)
-				Expect(err).NotTo(HaveOccurred())
-
-				actual, err := fetcher.GetFilesForPullRequest(ctx, 1, org, configRepoName, fs)
+				fetcher, err := helpers.NewFileFetcher(gitproviders.GitProviderGitLab, gitlabToken)
+				Expect(err).NotTo(HaveOccurred())
+
+				actual, err := fetcher.GetFilesForPullRequest(ctx, 1, gitlabGroup, configRepoName, fs)
 				Expect(err).NotTo(HaveOccurred())
 
 				normalizedUrl, err := gitproviders.NewRepoURL(req.Url)
@@ -1009,7 +836,311 @@
 					GinkgoT().Errorf("%s: (-actual +expected): %s\n", err.Error(), diff)
 				}
 			})
->>>>>>> 95407e84
+			It("remove app with config repo specified", func() {
+				sourceRepoURL := fmt.Sprintf("https://gitlab.com/%s/%s", gitlabGroup, sourceRepoName)
+
+				repo, ref, err := helpers.CreatePopulatedSourceRepo(ctx, gitlabProviderClient, sourceRepoURL)
+				Expect(err).NotTo(HaveOccurred())
+
+				defer func() { Expect(repo.Delete(ctx)).To(Succeed()) }()
+
+				appName := "my-app"
+
+				req := &pb.AddApplicationRequest{
+					Name:      appName,
+					Namespace: namespace.Name,
+					Url:       ref.GetCloneURL(gitprovider.TransportTypeSSH) + ".git",
+					Branch:    "main",
+					Path:      "k8s/overlays/development",
+					AutoMerge: true,
+				}
+
+				res, err := client.AddApplication(ctx, req)
+				Expect(err).NotTo(HaveOccurred())
+
+				Expect(res.Success).To(BeTrue(), "request should have been successful")
+
+				_, err = repo.DeployKeys().Get(ctx, gitproviders.DeployKeyName)
+				Expect(err).NotTo(HaveOccurred(), "deploy key should have been found")
+
+				prs, err := repo.PullRequests().List(ctx)
+				Expect(err).NotTo(HaveOccurred())
+				Expect(prs).To(HaveLen(0))
+
+				root := helpers.InAppRoot
+
+				fs := helpers.MakeWeGOFS(root, req.Name, clusterName)
+
+				fullRepoPath := fmt.Sprintf("%s/%s", ref.OrganizationRef.Organization, sourceRepoName)
+
+				branch := "main"
+				commits, _, err := gl.Commits.ListCommits(fullRepoPath, &glAPI.ListCommitsOptions{
+					RefName: &branch,
+				})
+				Expect(err).NotTo(HaveOccurred())
+				Expect(commits).To(HaveLen(3))
+
+				appAddCommit := commits[0]
+
+				diffs, _, err := gl.Commits.GetCommitDiff(fullRepoPath, appAddCommit.ID, &glAPI.GetCommitDiffOptions{})
+				Expect(err).NotTo(HaveOccurred())
+				Expect(err).NotTo(HaveOccurred())
+
+				actual, err := helpers.GetGitlabFilesContents(gl, fullRepoPath, fs, appAddCommit.ID, diffs)
+				Expect(err).NotTo(HaveOccurred())
+
+				expectedApp := wego.ApplicationSpec{
+					URL:            req.Url,
+					Branch:         req.Branch,
+					Path:           req.Path,
+					ConfigURL:      ref.GetCloneURL(gitprovider.TransportTypeSSH) + ".git",
+					DeploymentType: wego.DeploymentTypeKustomize,
+					SourceType:     wego.SourceTypeGit,
+				}
+				app := &wego.Application{
+					ObjectMeta: metav1.ObjectMeta{
+						Name:      appName,
+						Namespace: namespace.Name,
+					},
+					Spec: expectedApp,
+				}
+
+				Expect(env.Client.Create(ctx, app)).Should(Succeed())
+				//
+				expectedKustomization := kustomizev1.KustomizationSpec{
+					// Flux adds a prepending `./` to path arguments that doesn't already have it.
+					// https://github.com/fluxcd/flux2/blob/ca496d393d993ac5119ed84f83e010b8fe918c53/cmd/flux/create_kustomization.go#L115
+					Path: "./" + req.Path,
+					// Flux kustomization default; I couldn't find an export default from the package.
+					Interval: metav1.Duration{Duration: time.Duration(1 * time.Minute)},
+					Prune:    true,
+					SourceRef: kustomizev1.CrossNamespaceSourceReference{
+						Name: req.Name,
+						Kind: sourcev1.GitRepositoryKind,
+					},
+					Force: false,
+				}
+
+				repoURL, err := gitproviders.NewRepoURL(sourceRepoURL)
+				Expect(err).NotTo(HaveOccurred())
+
+				expectedSrc := sourcev1.GitRepositorySpec{
+					URL: req.Url,
+					SecretRef: &meta.LocalObjectReference{
+						Name: automation.CreateRepoSecretName(repoURL).String(),
+					},
+					Interval: metav1.Duration{Duration: 30 * time.Second},
+					Reference: &sourcev1.GitRepositoryRef{
+						Branch: req.Branch,
+					},
+					Ignore: helpers.GetIgnoreSpec(),
+				}
+
+				expected := helpers.GenerateExpectedFS(req, root, clusterName, expectedApp, expectedKustomization, expectedSrc)
+
+				diff, err := helpers.DiffFS(actual, expected)
+				if err != nil {
+					GinkgoT().Errorf("%s: (-actual +expected): %s\n", err.Error(), diff)
+				}
+
+				removeRequest := &pb.RemoveApplicationRequest{
+					Name:      appName,
+					Namespace: namespace.Name,
+					AutoMerge: false,
+				}
+
+				removeResponse, err := client.RemoveApplication(ctx, removeRequest)
+				Expect(err).NotTo(HaveOccurred())
+
+				Expect(removeResponse.Success).To(BeTrue())
+
+				prs, err = repo.PullRequests().List(ctx)
+				Expect(err).NotTo(HaveOccurred())
+
+				Expect(prs).To(HaveLen(1))
+
+				fs = helpers.MakeWeGOFS(root, req.Name, clusterName)
+
+				fetcher, err := helpers.NewFileFetcher(gitproviders.GitProviderGitLab, gitlabToken)
+				Expect(err).NotTo(HaveOccurred())
+
+				actual, err = fetcher.GetFilesForPullRequest(ctx, 1, gitlabGroup, sourceRepoName, fs)
+				Expect(err).NotTo(HaveOccurred())
+
+				expected = map[string]interface{}{
+					filepath.Join(root, "clusters", clusterName, "user", "kustomization.yaml"): &types.Kustomization{
+						TypeMeta: types.TypeMeta{
+							Kind:       types.KustomizationKind,
+							APIVersion: types.KustomizationVersion,
+						},
+						MetaData: &types.ObjectMeta{
+							Name:      appName,
+							Namespace: namespace.Name,
+						},
+					},
+				}
+
+				diff, err = helpers.DiffFS(actual, expected)
+				if err != nil {
+					GinkgoT().Errorf("%s: (-actual +expected): %s\n", err.Error(), diff)
+				}
+
+			})
+		})
+		Context("via auto merge", func() {
+			It("add/remove with config repo specified", func() {
+				sourceRepoURL := fmt.Sprintf("https://gitlab.com/%s/%s", gitlabGroup, sourceRepoName)
+
+				repo, ref, err := helpers.CreatePopulatedSourceRepo(ctx, gitlabProviderClient, sourceRepoURL)
+				Expect(err).NotTo(HaveOccurred())
+
+				defer func() { Expect(repo.Delete(ctx)).To(Succeed()) }()
+
+				appName := "my-app"
+
+				req := &pb.AddApplicationRequest{
+					Name:      appName,
+					Namespace: namespace.Name,
+					Url:       ref.GetCloneURL(gitprovider.TransportTypeSSH) + ".git",
+					Branch:    "main",
+					Path:      "k8s/overlays/development",
+					AutoMerge: true,
+				}
+
+				res, err := client.AddApplication(ctx, req)
+				Expect(err).NotTo(HaveOccurred())
+
+				Expect(res.Success).To(BeTrue(), "request should have been successful")
+
+				_, err = repo.DeployKeys().Get(ctx, gitproviders.DeployKeyName)
+				Expect(err).NotTo(HaveOccurred(), "deploy key should have been found")
+
+				prs, err := repo.PullRequests().List(ctx)
+				Expect(err).NotTo(HaveOccurred())
+				Expect(prs).To(HaveLen(0))
+
+				root := helpers.InAppRoot
+
+				fs := helpers.MakeWeGOFS(root, req.Name, clusterName)
+
+				fullRepoPath := fmt.Sprintf("%s/%s", ref.OrganizationRef.Organization, sourceRepoName)
+
+				branch := "main"
+				commits, _, err := gl.Commits.ListCommits(fullRepoPath, &glAPI.ListCommitsOptions{
+					RefName: &branch,
+				})
+				Expect(err).NotTo(HaveOccurred())
+				Expect(commits).To(HaveLen(3))
+
+				appAddCommit := commits[0]
+
+				diffs, _, err := gl.Commits.GetCommitDiff(fullRepoPath, appAddCommit.ID, &glAPI.GetCommitDiffOptions{})
+				Expect(err).NotTo(HaveOccurred())
+				Expect(err).NotTo(HaveOccurred())
+
+				actual, err := helpers.GetGitlabFilesContents(gl, fullRepoPath, fs, appAddCommit.ID, diffs)
+				Expect(err).NotTo(HaveOccurred())
+
+				expectedApp := wego.ApplicationSpec{
+					URL:            req.Url,
+					Branch:         req.Branch,
+					Path:           req.Path,
+					ConfigURL:      ref.GetCloneURL(gitprovider.TransportTypeSSH) + ".git",
+					DeploymentType: wego.DeploymentTypeKustomize,
+					SourceType:     wego.SourceTypeGit,
+				}
+				app := &wego.Application{
+					ObjectMeta: metav1.ObjectMeta{
+						Name:      appName,
+						Namespace: namespace.Name,
+					},
+					Spec: expectedApp,
+				}
+
+				Expect(env.Client.Create(ctx, app)).Should(Succeed())
+				//
+				expectedKustomization := kustomizev1.KustomizationSpec{
+					// Flux adds a prepending `./` to path arguments that doesn't already have it.
+					// https://github.com/fluxcd/flux2/blob/ca496d393d993ac5119ed84f83e010b8fe918c53/cmd/flux/create_kustomization.go#L115
+					Path: "./" + req.Path,
+					// Flux kustomization default; I couldn't find an export default from the package.
+					Interval: metav1.Duration{Duration: time.Duration(1 * time.Minute)},
+					Prune:    true,
+					SourceRef: kustomizev1.CrossNamespaceSourceReference{
+						Name: req.Name,
+						Kind: sourcev1.GitRepositoryKind,
+					},
+					Force: false,
+				}
+
+				repoURL, err := gitproviders.NewRepoURL(sourceRepoURL)
+				Expect(err).NotTo(HaveOccurred())
+
+				expectedSrc := sourcev1.GitRepositorySpec{
+					URL: req.Url,
+					SecretRef: &meta.LocalObjectReference{
+						Name: automation.CreateRepoSecretName(repoURL).String(),
+					},
+					Interval: metav1.Duration{Duration: 30 * time.Second},
+					Reference: &sourcev1.GitRepositoryRef{
+						Branch: req.Branch,
+					},
+					Ignore: helpers.GetIgnoreSpec(),
+				}
+
+				expected := helpers.GenerateExpectedFS(req, root, clusterName, expectedApp, expectedKustomization, expectedSrc)
+
+				diff, err := helpers.DiffFS(actual, expected)
+				if err != nil {
+					GinkgoT().Errorf("%s: (-actual +expected): %s\n", err.Error(), diff)
+				}
+
+				removeRequest := &pb.RemoveApplicationRequest{
+					Name:      appName,
+					Namespace: namespace.Name,
+					AutoMerge: true,
+				}
+
+				removeResponse, err := client.RemoveApplication(ctx, removeRequest)
+				Expect(err).NotTo(HaveOccurred())
+
+				Expect(removeResponse.Success).To(BeTrue())
+
+				commits, _, err = gl.Commits.ListCommits(fullRepoPath, &glAPI.ListCommitsOptions{
+					RefName: &branch,
+				})
+				Expect(err).NotTo(HaveOccurred())
+				Expect(commits).To(HaveLen(4))
+
+				appAddCommit = commits[0]
+
+				diffs, _, err = gl.Commits.GetCommitDiff(fullRepoPath, appAddCommit.ID, &glAPI.GetCommitDiffOptions{})
+				Expect(err).NotTo(HaveOccurred())
+
+				fs = helpers.MakeWeGOFS(root, req.Name, clusterName)
+
+				actual, err = helpers.GetGitlabFilesContents(gl, fullRepoPath, fs, appAddCommit.ID, diffs)
+				Expect(err).NotTo(HaveOccurred())
+
+				expected = map[string]interface{}{
+					filepath.Join(root, "clusters", clusterName, "user", "kustomization.yaml"): &types.Kustomization{
+						TypeMeta: types.TypeMeta{
+							Kind:       types.KustomizationKind,
+							APIVersion: types.KustomizationVersion,
+						},
+						MetaData: &types.ObjectMeta{
+							Name:      appName,
+							Namespace: namespace.Name,
+						},
+					},
+				}
+
+				diff, err = helpers.DiffFS(actual, expected)
+				if err != nil {
+					GinkgoT().Errorf("%s: (-actual +expected): %s\n", err.Error(), diff)
+				}
+
+			})
 		})
 	})
 
