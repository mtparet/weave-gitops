// +build !unittest

package acceptance

import (
	"context"
	"encoding/json"
	"fmt"
	"io/ioutil"
	"os"
	"os/exec"
	"testing"

	"github.com/weaveworks/weave-gitops/test/acceptance/test/metrics"

	"github.com/onsi/ginkgo"
	. "github.com/onsi/ginkgo"
	"github.com/onsi/ginkgo/config"
	. "github.com/onsi/gomega"
	log "github.com/sirupsen/logrus"
	"github.com/weaveworks/weave-gitops/test/acceptance/test/cluster"
)

func TestAcceptance(t *testing.T) {

	defer func() {
		err := ShowItems("", "")
		if err != nil {
			log.Infof("Failed to print the cluster resources")
		}

		err = ShowItems("GitRepositories", "")
		if err != nil {
			log.Infof("Failed to print the GitRepositories")
		}

		ShowWegoControllerLogs(WEGO_DEFAULT_NAMESPACE, "")
	}()

	if testing.Short() {
		t.Skip("Skip User Acceptance Tests")
	}

	RegisterFailHandler(Fail)
	//gomega.RegisterFailHandler(GomegaFail)
	RunSpecs(t, "Weave GitOps User Acceptance Tests")
}

func (g *GlobalParameters) ToJSONString() string {
	bts, err := json.Marshal(g)
	if err != nil {
		panic(err)
	}
	return string(bts)
}

func FromJSONString(input []byte) GlobalParameters {
	var g GlobalParameters
	err := json.Unmarshal(input, &g)
	if err != nil {
		panic(err)
	}
	return g
}

var clusterPool2 *cluster.ClusterPool2

//var syncCluster2 *cluster.Cluster2

// TODO: crear todos los kind clusters al mismo tiempo al inicio
// TODO: despues solo crear uno cuando se desocupe uno
// TODO: delete temporary root folder
// TODO: solo crear un nuevo cluster cuando se elimine uno
// asi me evito de tener tanta logica en el método de generar
// claro!!! de esta lo unico que tendria que hacer es generar
// los cluster paralelos que voy a querer as inicio y ya dejo
// que lo que las creaciones despues de eliminar sean las que "generen mas"
// Ya está!!! solo tengo que crear lo doble de los nodos al inicio(N) para ya tener
// listo N cluster cuando el primero termino y ya con la logic de crear al eliminar
// siempre tendria N disponibles

var globalCtx context.Context
var globalCancel func()

var _ = SynchronizedBeforeSuite(func() []byte {
	dbDirectory := ""

	if os.Getenv(CI) == "" {
		var err error
		dbDirectory, err = ioutil.TempDir("", "db-directory")
		Expect(err).NotTo(HaveOccurred())

		fmt.Println("context-directory", dbDirectory)

		err = cluster.CreateClusterDB(dbDirectory)
		Expect(err).NotTo(HaveOccurred())

		err = metrics.CreateRecordsDB(dbDirectory)
		Expect(err).NotTo(HaveOccurred())

		clusterPool2 = cluster.NewClusterPool2()

		clusterPool2.GenerateClusters2(dbDirectory, config.GinkgoConfig.ParallelTotal)
		go clusterPool2.GenerateClusters2(dbDirectory, config.GinkgoConfig.ParallelTotal)

		globalCtx, globalCancel = context.WithCancel(context.Background())

		go clusterPool2.CreateClusterOnRequest(globalCtx, dbDirectory)

	}

	gp := GlobalParameters{
		ContextDB: dbDirectory,
	}

	return []byte(gp.ToJSONString())
}, func(gParameters []byte) {

<<<<<<< HEAD
	fmt.Println("Parameters", string(gParameters))

	globalParameters = FromJSONString(gParameters)

	fmt.Println("Running Node ", config.GinkgoConfig.ParallelNode)
=======
	contextDirectory = dbDirectory
>>>>>>> d367b403

	SetDefaultEventuallyTimeout(EVENTUALLY_DEFAULT_TIMEOUT)
	DEFAULT_SSH_KEY_PATH = os.Getenv("HOME") + "/.ssh/id_rsa"
	GITHUB_ORG = os.Getenv("GITHUB_ORG")
	WEGO_BIN_PATH = os.Getenv("WEGO_BIN_PATH")
	if WEGO_BIN_PATH == "" {
		WEGO_BIN_PATH = "/usr/local/bin/gitops"
	}
	log.Infof("GITOPS Binary Path: %s", WEGO_BIN_PATH)

	//var err error
	//syncCluster, err = cluster.CreateKindCluster(string(kubeConfigRoot))
	//Expect(err).NotTo(HaveOccurred())
	//syncCluster = clusterPool.GetNextCluster()

	//  func(clusterPoolSyncFile []byte) {
	//    calculate randomID
	//    write randomID
	//    waitUntil the record pointing to randomID has a cluster on it
	//    if error then fail with Expected
	//    createClusterReferences syncCluster based on record
})

func GomegaFail(message string, callerSkip ...int) {
	if webDriver != nil {
		filepath := takeScreenshot()
		fmt.Printf("Failure screenshot is saved in file %s\n", filepath)
	}

	ginkgo.Fail(message, callerSkip...)
}

var _ = SynchronizedAfterSuite(func() {
	//err := cluster.UpdateClusterToDeleted(gloablDbDirectory,globalclusterID,syncCluster)
	//Expect(err).NotTo(HaveOccurred())
	//syncCluster.CleanUp()
}, func() {
	if os.Getenv(CI) == "" {
		globalCancel()
		clusterPool2.End()
		cmd := "kind delete clusters --all"
		c := exec.Command("sh", "-c", cmd)
		c.Stdout = os.Stdout
		c.Stderr = os.Stderr
		err := c.Run()
		if err != nil {
			fmt.Printf("Error deleting ramaining clusters %s\n", err)
		}
<<<<<<< HEAD
		//err = os.RemoveAll(globalParameters.ContextDB)
		//if err != nil {
		//	fmt.Printf("Error deleting root folder %s\n", err)
		//}
=======
		err = os.RemoveAll(string(contextDirectory))
		if err != nil {
			fmt.Printf("Error deleting root folder %s\n", err)
		}
>>>>>>> d367b403
		errors := clusterPool2.Errors()
		if len(errors) > 0 {
			for _, err := range clusterPool2.Errors() {
				fmt.Println("error", err)
			}
		}
		records := metrics.GetJSArray(globalParameters.ContextDB)
		fmt.Println("RECORDS", records)
	}

})

//var _ = BeforeSuite(func() {
//	SetDefaultEventuallyTimeout(EVENTUALLY_DEFAULT_TIMEOUT)
//	DEFAULT_SSH_KEY_PATH = os.Getenv("HOME") + "/.ssh/id_rsa"
//	GITHUB_ORG = os.Getenv("GITHUB_ORG")
//	WEGO_BIN_PATH = os.Getenv("WEGO_BIN_PATH")
//	if WEGO_BIN_PATH == "" {
//		WEGO_BIN_PATH = "/usr/local/bin/wego"
//	}
//	log.Infof("WEGO Binary Path: %s", WEGO_BIN_PATH)
//})<|MERGE_RESOLUTION|>--- conflicted
+++ resolved
@@ -116,15 +116,11 @@
 	return []byte(gp.ToJSONString())
 }, func(gParameters []byte) {
 
-<<<<<<< HEAD
 	fmt.Println("Parameters", string(gParameters))
 
 	globalParameters = FromJSONString(gParameters)
 
-	fmt.Println("Running Node ", config.GinkgoConfig.ParallelNode)
-=======
 	contextDirectory = dbDirectory
->>>>>>> d367b403
 
 	SetDefaultEventuallyTimeout(EVENTUALLY_DEFAULT_TIMEOUT)
 	DEFAULT_SSH_KEY_PATH = os.Getenv("HOME") + "/.ssh/id_rsa"
@@ -173,17 +169,10 @@
 		if err != nil {
 			fmt.Printf("Error deleting ramaining clusters %s\n", err)
 		}
-<<<<<<< HEAD
-		//err = os.RemoveAll(globalParameters.ContextDB)
-		//if err != nil {
-		//	fmt.Printf("Error deleting root folder %s\n", err)
-		//}
-=======
 		err = os.RemoveAll(string(contextDirectory))
 		if err != nil {
 			fmt.Printf("Error deleting root folder %s\n", err)
 		}
->>>>>>> d367b403
 		errors := clusterPool2.Errors()
 		if len(errors) > 0 {
 			for _, err := range clusterPool2.Errors() {
