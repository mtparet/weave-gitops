--- conflicted
+++ resolved
@@ -30,7 +30,6 @@
 	RunSpecs(t, "Weave GitOps User Acceptance Tests")
 }
 
-<<<<<<< HEAD
 var clusterPool2 *cluster.ClusterPool2
 
 //var syncCluster2 *cluster.Cluster2
@@ -86,11 +85,7 @@
 
 	globalDbDirectory = dbDirectory
 
-	SetDefaultEventuallyTimeout(EVENTUALLY_DEFAULT_TIME_OUT)
-=======
-var _ = BeforeSuite(func() {
 	SetDefaultEventuallyTimeout(EVENTUALLY_DEFAULT_TIMEOUT)
->>>>>>> 2f55d26b
 	DEFAULT_SSH_KEY_PATH = os.Getenv("HOME") + "/.ssh/id_rsa"
 	GITHUB_ORG = os.Getenv("GITHUB_ORG")
 	WEGO_BIN_PATH = os.Getenv("WEGO_BIN_PATH")
