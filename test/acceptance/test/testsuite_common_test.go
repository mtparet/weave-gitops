--- conflicted
+++ resolved
@@ -19,6 +19,7 @@
 )
 
 func TestAcceptance(t *testing.T) {
+
 	defer func() {
 		err := ShowItems("", "")
 		if err != nil {
@@ -96,8 +97,7 @@
 	if WEGO_BIN_PATH == "" {
 		WEGO_BIN_PATH = "/usr/local/bin/gitops"
 	}
-<<<<<<< HEAD
-	log.Infof("WEGO Binary Path: %s", WEGO_BIN_PATH)
+	log.Infof("GITOPS Binary Path: %s", WEGO_BIN_PATH)
 
 	//var err error
 	//syncCluster, err = cluster.CreateKindCluster(string(kubeConfigRoot))
@@ -110,9 +110,6 @@
 	//    waitUntil the record pointing to randomID has a cluster on it
 	//    if error then fail with Expected
 	//    createClusterReferences syncCluster based on record
-=======
-	log.Infof("GITOPS Binary Path: %s", WEGO_BIN_PATH)
->>>>>>> 3d359daa
 })
 
 func GomegaFail(message string, callerSkip ...int) {
