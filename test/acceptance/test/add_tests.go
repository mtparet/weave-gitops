/**
* All tests related to 'wego add' will go into this file
 */

package acceptance

import (
	"fmt"
	"os"
	"os/exec"
	"regexp"
	"strconv"

	"github.com/onsi/gomega/gbytes"

	. "github.com/onsi/ginkgo"
	. "github.com/onsi/gomega"
	"github.com/onsi/gomega/gexec"
	"github.com/weaveworks/weave-gitops/test/acceptance/test/cluster"
)

//var syncCluster *cluster.Cluster2
var globalDbDirectory []byte

//var globalclusterID []byte

var _ = Describe("Weave GitOps App Add Tests2", func() {

	count := 0

	var syncCluster cluster.Cluster2
	//var cname string
	//var syncCluster.KubeConfigPath string
	var namespace string
	//var contextName string
	var clusterID []byte

	BeforeEach(func() {
		namespace = WEGO_DEFAULT_NAMESPACE
		//By("Given I have a brand new cluster", func() {
		//	clusterName = clusterPool.GetNextClusterName()
		//	fmt.Println("NEW-CLUSTER-NAME",clusterName)
		//})

		//By("And I have a wego binary installed on my local machine", func() {
		//	Expect(FileExists(WEGO_BIN_PATH)).To(BeTrue())
		//})cLUSTER READ
		//var err error
		//clusterID, err = cluster.CreateClusterRecord(globalDbDirectory)
		//Expect(err).NotTo(HaveOccurred())

		//fmt.Println("getting CLUSTER", countUpdateClusterToDeleted, syncCluster == nil)
		var err error
		clusterID, syncCluster, err = cluster.FindCreatedClusterAndAssignItToSomeRecord(globalDbDirectory)
		Expect(err).NotTo(HaveOccurred())
		//cluster = syncCluster
		//syncCluster = clusterPool.GetNextCluster()
		//cname = syncCluster.Name
		//contextName = cluster.Context
		//syncCluster.KubeConfigPath = syncCluster.syncCluster.KubeConfigPath
		count++
		//fmt.Println("KUBECONFIGFILE USED", syncCluster.KubeConfigPath)
	})

	AfterEach(func() {
		//fmt.Println("kubeConfigPath-KUBECONFIGPATH", syncCluster.KubeConfigPath)
		//err := ShowItems("", syncCluster.KubeConfigPath)
		//if err != nil {
		//	log.Infof("Failed to print the cluster resources %s", err)
		//}
		//
		//err = ShowItems("GitRepositories", syncCluster.KubeConfigPath)
		//if err != nil {
		//	log.Infof("Failed to print the GitRepositories %s", err)
		//}
		//ShowWegoControllerLogs(namespace, syncCluster.KubeConfigPath)
		//fmt.Printf("Deleting cluster kubeconfig[%s] name[%s]\n", syncCluster.syncCluster.KubeConfigPath, syncCluster.Name)
		//syncCluster.CleanUp()
		err := cluster.UpdateClusterToDeleted(globalDbDirectory, clusterID, syncCluster)
		Expect(err).NotTo(HaveOccurred())
		syncCluster.CleanUp()
		err = cluster.RequestClusterCreation(globalDbDirectory)
		Expect(err).NotTo(HaveOccurred())
		//go func() {
		//	kindCluster, err := cluster.CreateKindCluster(string(globalDbDirectory))
		//	Expect(err).NotTo(HaveOccurred())
		//	err = cluster.CreateClusterRecord2(string(globalDbDirectory), kindCluster)
		//	Expect(err).NotTo(HaveOccurred())
		//}()
	})

	// Got this issue :
	//Verify that wego cannot work without wego components installed in the cluster [It]
	//[1]   /Users/joseordaz/go/src/github.com/josecordaz/weave-gitops-ww/test/acceptance/test/add_tests.go:90
	//[1]
	//[1]   Timed out after 60.001s.
	//[1]   Expected
	//[1]       <int>: 0
	//[1]   not to equal
	//[1]       <int>: 0
	//[1]
	//[1]   /Users/joseordaz/go/src/github.com/josecordaz/weave-gitops-ww/test/acceptance/test/add_tests.go:123
	It("Verify that wego cannot work without wego components installed and with both url and directory provided", func() {
		var repoAbsolutePath string
		var errOutput string
		var exitCode int
		private := true
		tip := generateTestInputs()
		appRepoRemoteURL := "ssh://git@github.com/" + GITHUB_ORG + "/" + tip.appRepoName + ".git"

		addCommand1 := "app add . --auto-merge=true"
		addCommand2 := "app add . --url=" + appRepoRemoteURL + " --auto-merge=true"

		defer deleteRepo(tip.appRepoName)

		By("And application repo does not already exist", func() {
			deleteRepo(tip.appRepoName)
		})

		By("When I create a private repo with my app workload", func() {
			repoAbsolutePath = initAndCreateEmptyRepo(tip.appRepoName, private)
			gitAddCommitPush(repoAbsolutePath, tip.appManifestFilePath)
		})

		By("And I run wego add command", func() {
			command := exec.Command("sh", "-c", fmt.Sprintf("cd %s && %s %s", repoAbsolutePath, WEGO_BIN_PATH, addCommand1))
			session, err := gexec.Start(command, GinkgoWriter, GinkgoWriter)
			Expect(err).ShouldNot(HaveOccurred())
			Eventually(session).Should(gexec.Exit())
			exitCode = session.Wait().ExitCode()
		})

		By("Then I should see relevant message in the console", func() {
			// Should  be a failure
			Eventually(exitCode).ShouldNot(Equal(0))
		})

		By("When I run add command with both directory path and url specified", func() {
			_, errOutput = runWegoAddCommandWithOutput(repoAbsolutePath, addCommand2, WEGO_DEFAULT_NAMESPACE, syncCluster.KubeConfigPath)
		})

		By("Then I should see an error", func() {
			Expect(errOutput).To(ContainSubstring("you should choose either --url or the app directory"))
		})
	})
	// This test needs a way to make the show logs not to fail when it finishes
	//It("Verify that wego cannot work with both url and directory provided", func() {
	//	var repoAbsolutePath string
	//	var errOutput string
	//	tip := generateTestInputs()
	//	appRepoRemoteURL := "ssh://git@github.com/" + GITHUB_ORG + "/" + tip.appRepoName + ".git"
	//
	//	addCommand := "app add . --url=" + appRepoRemoteURL + " --auto-merge=true"
	//
	//	defer deleteRepo(tip.appRepoName)
	//
	//	By("And application repo does not already exist", func() {
	//		deleteRepo(tip.appRepoName)
	//	})
	//
	//	By("When I create a private repo with my app workload", func() {
	//		repoAbsolutePath = initAndCreateEmptyRepo(tip.appRepoName, true)
	//		gitAddCommitPush(repoAbsolutePath, tip.appManifestFilePath)
	//	})
	//
	//	By("And I run add command with both directory path and url specified", func() {
	//		_, errOutput = runWegoAddCommandWithOutput(repoAbsolutePath, addCommand, "wego-system", syncCluster.KubeConfigPath)
	//	})
	//
	//	By("Then I should see an error", func() {
	//		Expect(errOutput).To(ContainSubstring("you should choose either --url or the app directory"))
	//	})
	//})
	//Verify that a PR is raised against a user repo when skipping auto-merge
	It("Verify that wego does not modify the cluster when run with --dry-run flag", func() {
		var repoAbsolutePath string
		var addCommandOutput string
		private := true
		tip := generateTestInputs()
		branchName := "test-branch-01"
		appRepoRemoteURL := "ssh://git@github.com/" + GITHUB_ORG + "/" + tip.appRepoName + ".git"
		appName := tip.appRepoName
		appType := "Kustomization"

		addCommand := "app add --url=" + appRepoRemoteURL + " --branch=" + branchName + " --dry-run" + " --auto-merge=true"

		defer deleteRepo(tip.appRepoName)

		By("And application repo does not already exist", func() {
			deleteRepo(tip.appRepoName)
		})

		By("When I create a private repo with my app workload", func() {
			repoAbsolutePath = initAndCreateEmptyRepo(tip.appRepoName, private)
			gitAddCommitPush(repoAbsolutePath, tip.appManifestFilePath)
		})

		By("And I install wego to my active cluster", func() {
			installAndVerifyWego(WEGO_DEFAULT_NAMESPACE, syncCluster.KubeConfigPath)
		})

		By("And I create a new branch", func() {
			createGitRepoBranch(repoAbsolutePath, branchName)
		})

		By("And I run 'wego app add dry-run' command", func() {
			addCommandOutput, _ = runWegoAddCommandWithOutput(repoAbsolutePath, addCommand, WEGO_DEFAULT_NAMESPACE, syncCluster.KubeConfigPath)
		})

		By("Then I should see dry-run output with summary: name, url, path, branch and type", func() {
			Eventually(addCommandOutput).Should(MatchRegexp(`Name: ` + appName))
			Eventually(addCommandOutput).Should(MatchRegexp(`URL: ` + appRepoRemoteURL))
			Eventually(addCommandOutput).Should(MatchRegexp(`Path: ./`))
			Eventually(addCommandOutput).Should(MatchRegexp(`Branch: ` + branchName))
			Eventually(addCommandOutput).Should(MatchRegexp(`Type: kustomize`))

			Eventually(addCommandOutput).Should(MatchRegexp(`✚ Generating Source manifest`))
			Eventually(addCommandOutput).Should(MatchRegexp(`✚ Generating GitOps automation manifests`))
			Eventually(addCommandOutput).Should(MatchRegexp(`✚ Generating Application spec manifest`))
			Eventually(addCommandOutput).Should(MatchRegexp(`► Applying manifests to the cluster`))

			Eventually(addCommandOutput).Should(MatchRegexp(
				`apiVersion:.*\nkind: GitRepository\nmetadata:\n\s*name: ` + appName + `\n\s*namespace: ` + WEGO_DEFAULT_NAMESPACE + `[a-z0-9:\n\s*]+branch: ` + branchName + `[a-zA-Z0-9:\n\s*-]+url: ` + appRepoRemoteURL))

			Eventually(addCommandOutput).Should(MatchRegexp(
				`apiVersion:.*\nkind: ` + appType + `\nmetadata:\n\s*name: ` + appName + `-apps-dir\n\s*namespace: ` + WEGO_DEFAULT_NAMESPACE))
		})

		By("And I should not see any workload deployed to the cluster", func() {
			verifyWegoAddCommandWithDryRun(tip.appRepoName, WEGO_DEFAULT_NAMESPACE, syncCluster.KubeConfigPath)
		})
	})
	////
	It("Verify that wego can deploy an app after it is setup with an empty repo initially", func() {
		var repoAbsolutePath string
		private := true
		tip := generateTestInputs()
		appName := tip.appRepoName

		addCommand := "app add . --auto-merge=true"
		defer deleteRepo(tip.appRepoName)

		By("And application repo does not already exist", func() {
			deleteRepo(tip.appRepoName)
		})

		By("When I create an empty private repo", func() {
			repoAbsolutePath = initAndCreateEmptyRepo(tip.appRepoName, private)
		})

		By("And I install wego to my active cluster", func() {
			installAndVerifyWego(WEGO_DEFAULT_NAMESPACE, syncCluster.KubeConfigPath)
		})

		By("And I have my default ssh key on path "+DEFAULT_SSH_KEY_PATH, func() {
			setupSSHKey(DEFAULT_SSH_KEY_PATH)
		})

		By("And I run wego add command", func() {
			runWegoAddCommand(repoAbsolutePath, addCommand, WEGO_DEFAULT_NAMESPACE, syncCluster.KubeConfigPath)
		})

		By("Then I should see wego add command linked the repo to the cluster", func() {
			verifyWegoAddCommand(appName, WEGO_DEFAULT_NAMESPACE, syncCluster.KubeConfigPath)
		})

		By("And I git add-commit-push app workload to repo", func() {
			gitAddCommitPush(repoAbsolutePath, tip.appManifestFilePath)
		})

		By("And I should see workload is deployed to the cluster", func() {
			verifyWorkloadIsDeployed(tip.workloadName, tip.workloadNamespace, syncCluster.KubeConfigPath)
		})

		By("And repos created have private visibility", func() {
			Expect(getRepoVisibility(GITHUB_ORG, tip.appRepoName)).Should(ContainSubstring("true"))
		})
	})
	//
	It("Verify that wego can deploy app when user specifies branch, namespace, url, deployment-type", func() {
		var repoAbsolutePath string
		private := true
		DEFAULT_SSH_KEY_PATH := "~/.ssh/id_rsa"
		tip := generateTestInputs()
		branchName := "test-branch-02"
		namespace = "my-space"
		appName := tip.appRepoName
		appRepoRemoteURL := "ssh://git@github.com/" + GITHUB_ORG + "/" + appName + ".git"

		addCommand := "app add --url=" + appRepoRemoteURL + " --branch=" + branchName + " --namespace=" + namespace + " --deployment-type=kustomize --app-config-url=NONE"

		defer deleteRepo(tip.appRepoName)

		By("And application repo does not already exist", func() {
			deleteRepo(tip.appRepoName)
		})

		By("When I create a private repo with my app workload", func() {
			repoAbsolutePath = initAndCreateEmptyRepo(tip.appRepoName, private)
			gitAddCommitPush(repoAbsolutePath, tip.appManifestFilePath)
		})

		By("And I install wego under my namespace: "+namespace, func() {
			installAndVerifyWego(namespace, syncCluster.KubeConfigPath)
		})

		By("And I have my default ssh key on path "+DEFAULT_SSH_KEY_PATH, func() {
			setupSSHKey(DEFAULT_SSH_KEY_PATH)
		})

		By("And I create a new branch", func() {
			createGitRepoBranch(repoAbsolutePath, branchName)
		})

		By("And I run wego add command with specified branch, namespace, url, deployment-type", func() {
			runWegoAddCommand(repoAbsolutePath, addCommand, namespace, syncCluster.KubeConfigPath)
		})

		By("Then I should see my workload deployed to the cluster", func() {
			verifyWegoAddCommand(appName, namespace, syncCluster.KubeConfigPath)
			verifyWorkloadIsDeployed(tip.workloadName, tip.workloadNamespace, syncCluster.KubeConfigPath)
		})

		By("And my app is deployed under specified branch name", func() {
			branchOutput, _ := runCommandAndReturnStringOutput(fmt.Sprintf("kubectl get -n %s GitRepositories", namespace), syncCluster.KubeConfigPath)
			Eventually(branchOutput).Should(ContainSubstring(appName))
			Eventually(branchOutput).Should(ContainSubstring(branchName))
		})

		By("And I should not see wego components in the remote git repo", func() {
			pullGitRepo(repoAbsolutePath)
			folderOutput, _ := runCommandAndReturnStringOutput(fmt.Sprintf("cd %s && ls -al", repoAbsolutePath), syncCluster.KubeConfigPath)
			Expect(folderOutput).ShouldNot(ContainSubstring(".wego"))
			Expect(folderOutput).ShouldNot(ContainSubstring("apps"))
			Expect(folderOutput).ShouldNot(ContainSubstring("targets"))
		})
	})
	//
	It("Verify that wego can deploy an app with specified config-url and app-config-url set to <url>", func() {
		var repoAbsolutePath string
		var configRepoRemoteURL string
		private := true
		tip := generateTestInputs()
		appName := tip.appRepoName
		appConfigRepoName := "wego-config-repo-" + RandString(8)
		appRepoRemoteURL := "ssh://git@github.com/" + GITHUB_ORG + "/" + tip.appRepoName + ".git"
		configRepoRemoteURL = "ssh://git@github.com/" + GITHUB_ORG + "/" + appConfigRepoName + ".git"

		addCommand := "app add --url=" + appRepoRemoteURL + " --app-config-url=" + configRepoRemoteURL + " --auto-merge=true"

		defer deleteRepo(tip.appRepoName)
		defer deleteRepo(appConfigRepoName)

		By("And application repo does not already exist", func() {
			deleteRepo(tip.appRepoName)
			deleteRepo(appConfigRepoName)
		})

		By("When I create a private repo for wego app config", func() {
			appConfigRepoAbsPath := initAndCreateEmptyRepo(appConfigRepoName, private)
			gitAddCommitPush(appConfigRepoAbsPath, tip.appManifestFilePath)
		})

		By("When I create a private repo with my app workload", func() {
			repoAbsolutePath = initAndCreateEmptyRepo(tip.appRepoName, private)
			gitAddCommitPush(repoAbsolutePath, tip.appManifestFilePath)
		})

		By("And I install wego to my active cluster", func() {
			installAndVerifyWego(WEGO_DEFAULT_NAMESPACE, syncCluster.KubeConfigPath)
		})

		By("And I have my default ssh key on path "+DEFAULT_SSH_KEY_PATH, func() {
			setupSSHKey(DEFAULT_SSH_KEY_PATH)
		})

		By("And I run wego add command with --url and --app-config-url params", func() {
			runWegoAddCommand(repoAbsolutePath+"/../", addCommand, WEGO_DEFAULT_NAMESPACE, syncCluster.KubeConfigPath)
		})

		By("Then I should see my workload deployed to the cluster", func() {
			verifyWegoAddCommand(appName, WEGO_DEFAULT_NAMESPACE, syncCluster.KubeConfigPath)
			verifyWorkloadIsDeployed(tip.workloadName, tip.workloadNamespace, syncCluster.KubeConfigPath)
		})
	})

	It("Verify that wego can deploy an app with specified config-url and app-config-url set to default", func() {

		fmt.Println("MY CLUSTER IS 0 " + syncCluster.Name)

		var repoAbsolutePath string
		private := false
		tip := generateTestInputs()
		appName := tip.appRepoName
		appRepoRemoteURL := "ssh://git@github.com/" + GITHUB_ORG + "/" + tip.appRepoName + ".git"

		addCommand := "app add --url=" + appRepoRemoteURL + " --auto-merge=true"

		defer deleteRepo(tip.appRepoName)

		By("And application repo does not already exist", func() {
			deleteRepo(tip.appRepoName)
		})

		By("When I create a private repo with my app workload", func() {
			repoAbsolutePath = initAndCreateEmptyRepo(tip.appRepoName, private)
			gitAddCommitPush(repoAbsolutePath, tip.appManifestFilePath)
		})

		By("And I install wego to my active cluster", func() {
			installAndVerifyWego(WEGO_DEFAULT_NAMESPACE, syncCluster.KubeConfigPath)
		})

		By("And I have my default ssh key on path "+DEFAULT_SSH_KEY_PATH, func() {
			setupSSHKey(DEFAULT_SSH_KEY_PATH)
		})

		By("And I run wego add command with --url", func() {
			runWegoAddCommand(repoAbsolutePath+"/../", addCommand, WEGO_DEFAULT_NAMESPACE, syncCluster.KubeConfigPath)
		})

		By("Then I should see my workload deployed to the cluster", func() {
			verifyWegoAddCommand(appName, WEGO_DEFAULT_NAMESPACE, syncCluster.KubeConfigPath)
			verifyWorkloadIsDeployed(tip.workloadName, tip.workloadNamespace, syncCluster.KubeConfigPath)
		})
	})
	//
	It("Verify that wego can deploy an app when provided with relative path: 'path/to/repo/dir'", func() {

		fmt.Println("MY CLUSTER IS 1 " + syncCluster.Name)

		var repoAbsolutePath string
		private := true
		tip := generateTestInputs()
		appName := tip.appRepoName

		addCommand := "app add " + tip.appRepoName + "/" + " --auto-merge=true"

		defer deleteRepo(tip.appRepoName)

		By("And application repo does not already exist", func() {
			deleteRepo(tip.appRepoName)
		})

		By("When I create a private repo with my app workload", func() {
			repoAbsolutePath = initAndCreateEmptyRepo(tip.appRepoName, private)
			gitAddCommitPush(repoAbsolutePath, tip.appManifestFilePath)
		})

		By("And I install wego to my active cluster", func() {
			installAndVerifyWego(WEGO_DEFAULT_NAMESPACE, syncCluster.KubeConfigPath)
		})

		By("And I have my default ssh key on path "+DEFAULT_SSH_KEY_PATH, func() {
			setupSSHKey(DEFAULT_SSH_KEY_PATH)
		})

		By("And I run wego add command from repo parent dir", func() {
			pathToRepoParentDir := repoAbsolutePath + "/../"
			runWegoAddCommand(pathToRepoParentDir, addCommand, WEGO_DEFAULT_NAMESPACE, syncCluster.KubeConfigPath)
		})

		By("Then I should see my workload deployed to the cluster", func() {
			verifyWegoAddCommand(appName, WEGO_DEFAULT_NAMESPACE, syncCluster.KubeConfigPath)
			verifyWorkloadIsDeployed(tip.workloadName, tip.workloadNamespace, syncCluster.KubeConfigPath)
		})

		By("And repos created have private visibility", func() {
			Expect(getRepoVisibility(GITHUB_ORG, tip.appRepoName)).Should(ContainSubstring("true"))
		})
	})
	////
	It("Verify that wego can deploy multiple workloads from a single app repo", func() {

		fmt.Println("MY CLUSTER IS 2 " + syncCluster.Name)

		var repoAbsolutePath string
		tip1 := generateTestInputs()
		tip2 := generateTestInputs()
		appRepoName := "wego-test-app-" + RandString(8)
		appName := appRepoName

		addCommand := "app add . --name=" + appName + " --auto-merge=true"

		defer deleteRepo(appRepoName)

		By("And application repos do not already exist", func() {
			deleteRepo(appRepoName)
		})

		By("When I create an empty private repo for app1", func() {
			repoAbsolutePath = initAndCreateEmptyRepo(appRepoName, true)
		})

		By("And I git add-commit-push for app with multiple workloads", func() {
			gitAddCommitPush(repoAbsolutePath, tip1.appManifestFilePath)
			gitAddCommitPush(repoAbsolutePath, tip2.appManifestFilePath)
		})

		By("And I install wego to my active cluster", func() {
			installAndVerifyWego(WEGO_DEFAULT_NAMESPACE, syncCluster.KubeConfigPath)
		})

		By("And I have my default ssh key on path "+DEFAULT_SSH_KEY_PATH, func() {
			setupSSHKey(DEFAULT_SSH_KEY_PATH)
		})

		By("And I run wego add command for 1st app", func() {
			runWegoAddCommand(repoAbsolutePath, addCommand, WEGO_DEFAULT_NAMESPACE, syncCluster.KubeConfigPath)
		})

		By("Then I should see wego add command linked the repo  to the cluster", func() {
			verifyWegoAddCommand(appName, WEGO_DEFAULT_NAMESPACE, syncCluster.KubeConfigPath)
		})

		By("And I should see workload for app1 is deployed to the cluster", func() {
			verifyWorkloadIsDeployed(tip1.workloadName, tip1.workloadNamespace, syncCluster.KubeConfigPath)
			verifyWorkloadIsDeployed(tip2.workloadName, tip2.workloadNamespace, syncCluster.KubeConfigPath)
		})
	})
	//
	It("Verify that wego can add multiple apps dir to the cluster using single repo for wego config", func() {

		fmt.Println("MY CLUSTER IS 3 " + syncCluster.Name)

		var repoAbsolutePath string
		var configRepoRemoteURL string
		private := true
		tip1 := generateTestInputs()
		tip2 := generateTestInputs()
		readmeFilePath := "./data/README.md"
		appRepoName1 := "wego-test-app-" + RandString(8)
		appRepoName2 := "wego-test-app-" + RandString(8)
		appConfigRepoName := "wego-config-repo-" + RandString(8)
		configRepoRemoteURL = "ssh://git@github.com/" + GITHUB_ORG + "/" + appConfigRepoName + ".git"
		appName1 := appRepoName1
		appName2 := appRepoName2

		addCommand := "app add . --app-config-url=" + configRepoRemoteURL + " --auto-merge=true"

		defer deleteRepo(appRepoName1)
		defer deleteRepo(appRepoName2)
		defer deleteRepo(appConfigRepoName)

		By("And application repo does not already exist", func() {
			deleteRepo(appRepoName1)
			deleteRepo(appRepoName2)
			deleteRepo(appConfigRepoName)
		})

		By("And I install wego to my active cluster", func() {
			installAndVerifyWego(WEGO_DEFAULT_NAMESPACE, syncCluster.KubeConfigPath)
		})

		By("And I have my default ssh key on path "+DEFAULT_SSH_KEY_PATH, func() {
			setupSSHKey(DEFAULT_SSH_KEY_PATH)
		})

		By("When I create a private repo for wego app config", func() {
			appConfigRepoAbsPath := initAndCreateEmptyRepo(appConfigRepoName, private)
			gitAddCommitPush(appConfigRepoAbsPath, readmeFilePath)
		})

		By("And I create a repo with my app1 workload and run the add the command on it", func() {
			repoAbsolutePath = initAndCreateEmptyRepo(appRepoName1, private)
			gitAddCommitPush(repoAbsolutePath, tip1.appManifestFilePath)
			runWegoAddCommand(repoAbsolutePath, addCommand, WEGO_DEFAULT_NAMESPACE, syncCluster.KubeConfigPath)
		})

		By("And I create a repo with my app2 workload and run the add the command on it", func() {
			repoAbsolutePath = initAndCreateEmptyRepo(appRepoName2, private)
			gitAddCommitPush(repoAbsolutePath, tip2.appManifestFilePath)
			runWegoAddCommand(repoAbsolutePath, addCommand, WEGO_DEFAULT_NAMESPACE, syncCluster.KubeConfigPath)
		})

		By("Then I should see my workloads for app1 and app2 are deployed to the cluster", func() {
			verifyWegoAddCommand(appName1, WEGO_DEFAULT_NAMESPACE, syncCluster.KubeConfigPath)
			verifyWegoAddCommand(appName2, WEGO_DEFAULT_NAMESPACE, syncCluster.KubeConfigPath)
			verifyWorkloadIsDeployed(tip1.workloadName, tip1.workloadNamespace, syncCluster.KubeConfigPath)
			verifyWorkloadIsDeployed(tip2.workloadName, tip2.workloadNamespace, syncCluster.KubeConfigPath)
		})
	})

	It("Verify that wego can add multiple apps dir to the cluster using single app and wego config repo", func() {
		var repoAbsolutePath string
		private := true
		tip1 := generateTestInputs()
		tip2 := generateTestInputs()
		appRepoName := "wego-test-app-" + RandString(8)
		appName1 := "app1"
		appName2 := "app2"

		addCommand1 := "app add . --path=./" + appName1 + " --name=" + appName1 + " --auto-merge=true"
		addCommand2 := "app add . --path=./" + appName2 + " --name=" + appName2 + " --auto-merge=true"

		defer deleteRepo(appRepoName)

		By("And application repo does not already exist", func() {
			deleteRepo(appRepoName)
		})

		By("And I install wego to my active cluster", func() {
			installAndVerifyWego(WEGO_DEFAULT_NAMESPACE, syncCluster.KubeConfigPath)
		})

		By("And I have my default ssh key on path "+DEFAULT_SSH_KEY_PATH, func() {
			setupSSHKey(DEFAULT_SSH_KEY_PATH)
		})

		By("And I create a repo with my app1 and app2 workloads and run the add the command for each app", func() {
			repoAbsolutePath = initAndCreateEmptyRepo(appRepoName, private)
			app1Path := createSubDir(appName1, repoAbsolutePath)
			app2Path := createSubDir(appName2, repoAbsolutePath)
			gitAddCommitPush(app1Path, tip1.appManifestFilePath)
			gitAddCommitPush(app2Path, tip2.appManifestFilePath)
			runWegoAddCommand(repoAbsolutePath, addCommand1, WEGO_DEFAULT_NAMESPACE, syncCluster.KubeConfigPath)
			runWegoAddCommand(repoAbsolutePath, addCommand2, WEGO_DEFAULT_NAMESPACE, syncCluster.KubeConfigPath)
		})

		By("Then I should see my workloads for app1 and app2 are deployed to the cluster", func() {
			verifyWegoAddCommand(appName1, WEGO_DEFAULT_NAMESPACE, syncCluster.KubeConfigPath)
			verifyWegoAddCommand(appName2, WEGO_DEFAULT_NAMESPACE, syncCluster.KubeConfigPath)
			verifyWorkloadIsDeployed(tip1.workloadName, tip1.workloadNamespace, syncCluster.KubeConfigPath)
			verifyWorkloadIsDeployed(tip2.workloadName, tip2.workloadNamespace, syncCluster.KubeConfigPath)
		})
	})

	It("Verify that wego can deploy an app with app-config-url set to <url>", func() {
		var repoAbsolutePath string
		var configRepoRemoteURL string
		var listOutput string
		var appStatus1 string
		var appStatus2 string
		var appStatus3 string
		private := true
		readmeFilePath := "./data/README.md"
		tip := generateTestInputs()
		appFilesRepoName := tip.appRepoName
		appConfigRepoName := "wego-config-repo-" + RandString(8)
		configRepoRemoteURL = "ssh://git@github.com/" + GITHUB_ORG + "/" + appConfigRepoName + ".git"
		helmRepoURL := "https://charts.kube-ops.io"
		appName1 := appFilesRepoName
		workloadName1 := tip.workloadName
		workloadNamespace1 := tip.workloadNamespace
		appManifestFilePath1 := tip.appManifestFilePath
		appName2 := "my-helm-app"
		appManifestFilePath2 := "./data/helm-repo/hello-world"
		appName3 := "loki"
		workloadName3 := "loki-0"

		addCommand1 := "app add . --app-config-url=" + configRepoRemoteURL + " --auto-merge=true"
		addCommand2 := "app add . --deployment-type=helm --path=./hello-world --name=" + appName2 + " --app-config-url=" + configRepoRemoteURL + " --auto-merge=true"
		addCommand3 := "app add --url=" + helmRepoURL + " --chart=" + appName3 + " --app-config-url=" + configRepoRemoteURL + " --auto-merge=true"

		defer deleteRepo(appFilesRepoName)
		defer deleteRepo(appConfigRepoName)
<<<<<<< HEAD
=======
		defer deleteWorkload(workloadName1, workloadNamespace1)
		defer deletePersistingHelmApp(WEGO_DEFAULT_NAMESPACE, workloadName3, EVENTUALLY_DEFAULT_TIMEOUT)
>>>>>>> 2f55d26b

		By("And application repo does not already exist", func() {
			deleteRepo(appFilesRepoName)
			deleteRepo(appConfigRepoName)
		})

<<<<<<< HEAD
=======
		By("And application workload is not already deployed to cluster", func() {
			deleteWorkload(workloadName1, workloadNamespace1)
			deletePersistingHelmApp(WEGO_DEFAULT_NAMESPACE, workloadName3, EVENTUALLY_DEFAULT_TIMEOUT)
		})

>>>>>>> 2f55d26b
		By("When I create a private repo for wego app config", func() {
			appConfigRepoAbsPath := initAndCreateEmptyRepo(appConfigRepoName, private)
			gitAddCommitPush(appConfigRepoAbsPath, readmeFilePath)
		})

		By("When I create a private repo with app1 workload", func() {
			repoAbsolutePath = initAndCreateEmptyRepo(appFilesRepoName, private)
			gitAddCommitPush(repoAbsolutePath, appManifestFilePath1)
		})

		By("And I install wego to my active cluster", func() {
			installAndVerifyWego(WEGO_DEFAULT_NAMESPACE, syncCluster.KubeConfigPath)
		})

		By("And I have my default ssh key on path "+DEFAULT_SSH_KEY_PATH, func() {
			setupSSHKey(DEFAULT_SSH_KEY_PATH)
		})

		By("And I run wego app add command for app1: "+appName1, func() {
			runWegoAddCommand(repoAbsolutePath, addCommand1, WEGO_DEFAULT_NAMESPACE, syncCluster.KubeConfigPath)
		})

		By("Then I should see my workload deployed for app1", func() {
			verifyWegoAddCommand(appName1, WEGO_DEFAULT_NAMESPACE, syncCluster.KubeConfigPath)
			verifyWorkloadIsDeployed(workloadName1, workloadNamespace1, syncCluster.KubeConfigPath)
		})

		By("When I add manifests for app2", func() {
			gitAddCommitPush(repoAbsolutePath, appManifestFilePath2)
		})

		By("And I run wego app add command for app2: "+appName2, func() {
			runWegoAddCommand(repoAbsolutePath, addCommand2, WEGO_DEFAULT_NAMESPACE, syncCluster.KubeConfigPath)
		})

		By("Then I should see my workload deployed for app2", func() {
			verifyWegoAddCommand(appName2, WEGO_DEFAULT_NAMESPACE, syncCluster.KubeConfigPath)
			Expect(waitForResource("apps", appName2, WEGO_DEFAULT_NAMESPACE, INSTALL_PODS_READY_TIMEOUT, syncCluster.KubeConfigPath)).To(Succeed())
			Expect(waitForResource("configmaps", "helloworld-configmap", WEGO_DEFAULT_NAMESPACE, INSTALL_PODS_READY_TIMEOUT, syncCluster.KubeConfigPath)).To(Succeed())
		})

		By("When I run wego app add command for app3: "+appName3, func() {
			runWegoAddCommand(repoAbsolutePath, addCommand3, WEGO_DEFAULT_NAMESPACE, syncCluster.KubeConfigPath)
		})

		By("Then I should see my workload deployed for app3", func() {
			verifyWegoHelmAddCommand(appName3, WEGO_DEFAULT_NAMESPACE, syncCluster.KubeConfigPath)
			verifyHelmPodWorkloadIsDeployed(workloadName3, WEGO_DEFAULT_NAMESPACE, syncCluster.KubeConfigPath)
		})

		By("When I check the app status for app1", func() {
			appStatus1, _ = runCommandAndReturnStringOutput(WEGO_BIN_PATH+" app status "+appName1, syncCluster.KubeConfigPath)
		})

		By("Then I should see the status for "+appName1, func() {
			Eventually(appStatus1).Should(ContainSubstring(`Last successful reconciliation:`))
			Eventually(appStatus1).Should(ContainSubstring(`gitrepository/` + appName1))
			Eventually(appStatus1).Should(ContainSubstring(`kustomization/` + appName1))
		})

		By("When I check the app status for app2", func() {
			appStatus2, _ = runCommandAndReturnStringOutput(WEGO_BIN_PATH+" app status "+appName2, syncCluster.KubeConfigPath)
		})

		By("Then I should see the status for "+appName2, func() {
			Eventually(appStatus2).Should(ContainSubstring(`Last successful reconciliation:`))
			Eventually(appStatus2).Should(ContainSubstring(`gitrepository/` + appName2))
			Eventually(appStatus2).Should(ContainSubstring(`helmrelease/` + appName2))
		})

		By("When I check the app status for app3", func() {
			appStatus3, _ = runCommandAndReturnStringOutput(WEGO_BIN_PATH+" app status "+appName3, syncCluster.KubeConfigPath)
		})

		By("Then I should see the status for "+appName3, func() {
			Eventually(appStatus3).Should(ContainSubstring(`Last successful reconciliation:`))
			Eventually(appStatus3).Should(ContainSubstring(`helmrepository/` + appName3))
			Eventually(appStatus3).Should(ContainSubstring(`helmrelease/` + appName3))
		})

		By("When I check for apps list", func() {
			listOutput, _ = runCommandAndReturnStringOutput(WEGO_BIN_PATH+" app list", syncCluster.KubeConfigPath)
		})

		By("Then I should see appNames for all apps listed", func() {
			Eventually(listOutput).Should(ContainSubstring(appName1))
			Eventually(listOutput).Should(ContainSubstring(appName2))
			Eventually(listOutput).Should(ContainSubstring(appName3))
		})

		By("And I should not see wego components in app repo: "+appFilesRepoName, func() {
			pullGitRepo(repoAbsolutePath)
			folderOutput, _ := runCommandAndReturnStringOutput(fmt.Sprintf("cd %s && ls -al", repoAbsolutePath), "")
			Expect(folderOutput).ShouldNot(ContainSubstring(".wego"))
			Expect(folderOutput).ShouldNot(ContainSubstring("apps"))
			Expect(folderOutput).ShouldNot(ContainSubstring("targets"))
		})

		By("And I should see wego components in config repo: "+appConfigRepoName, func() {
			folderOutput, _ := runCommandAndReturnStringOutput(fmt.Sprintf("cd %s && git clone %s && cd %s && ls -al", repoAbsolutePath, configRepoRemoteURL, appConfigRepoName), "")
			Expect(folderOutput).ShouldNot(ContainSubstring(".wego"))
			Expect(folderOutput).Should(ContainSubstring("apps"))
			Expect(folderOutput).Should(ContainSubstring("targets"))
		})
	})
	//
	It("SmokeTest - Verify that wego can deploy multiple apps one with private and other with public repo", func() {
		var listOutput string
		var pauseOutput string
		var unpauseOutput string
		var appStatus1 *gexec.Session
		var appStatus2 *gexec.Session
		var appRemoveOutput *gexec.Session
		var repoAbsolutePath1 string
		var repoAbsolutePath2 string
		var appManifestFile1 string
		tip1 := generateTestInputs()
		tip2 := generateTestInputs()
		appName1 := tip1.appRepoName
		appName2 := tip2.appRepoName
		private := true
		public := false
		replicaSetValue := 3

		addCommand1 := "app add . --name=" + appName1 + " --auto-merge=true"
		addCommand2 := "app add . --name=" + appName2 + " --auto-merge=true"

		defer deleteRepo(tip1.appRepoName)
		defer deleteRepo(tip2.appRepoName)

		By("And application repos do not already exist", func() {
			deleteRepo(tip1.appRepoName)
			deleteRepo(tip2.appRepoName)
		})

		By("When I create an empty private repo for app1", func() {
			repoAbsolutePath1 = initAndCreateEmptyRepo(tip1.appRepoName, private)
		})

		By("When I create an empty public repo for app2", func() {
			repoAbsolutePath2 = initAndCreateEmptyRepo(tip2.appRepoName, public)
		})

		By("And I git add-commit-push for app1 with workload", func() {
			gitAddCommitPush(repoAbsolutePath1, tip1.appManifestFilePath)
		})

		By("And I git add-commit-push for app2 with workload", func() {
			gitAddCommitPush(repoAbsolutePath2, tip2.appManifestFilePath)
		})

		By("And I install wego to my active cluster", func() {
			installAndVerifyWego(WEGO_DEFAULT_NAMESPACE, syncCluster.KubeConfigPath)
		})

		By("And I have my default ssh key on path "+DEFAULT_SSH_KEY_PATH, func() {
			setupSSHKey(DEFAULT_SSH_KEY_PATH)
		})

		By("And I run wego app add command for 1st app", func() {
			runWegoAddCommand(repoAbsolutePath1, addCommand1, WEGO_DEFAULT_NAMESPACE, syncCluster.KubeConfigPath)
		})

		By("And I run wego app add command for 2nd app", func() {
			runWegoAddCommand(repoAbsolutePath2, addCommand2, WEGO_DEFAULT_NAMESPACE, syncCluster.KubeConfigPath)
		})

		By("Then I should see wego app add command linked the repo1 to the cluster", func() {
			verifyWegoAddCommand(appName1, WEGO_DEFAULT_NAMESPACE, syncCluster.KubeConfigPath)
		})

		By("And I should see wego app add command linked the repo2 to the cluster", func() {
			verifyWegoAddCommand(appName2, WEGO_DEFAULT_NAMESPACE, syncCluster.KubeConfigPath)
		})

		By("And I should see workload for app1 is deployed to the cluster", func() {
			verifyWorkloadIsDeployed(tip1.workloadName, tip1.workloadNamespace, syncCluster.KubeConfigPath)
		})

		By("And I should see workload for app2 is deployed to the cluster", func() {
			verifyWorkloadIsDeployed(tip2.workloadName, tip2.workloadNamespace, syncCluster.KubeConfigPath)
		})

		By("And repos created have proper visibility", func() {
			Eventually(getRepoVisibility(GITHUB_ORG, tip1.appRepoName)).Should(ContainSubstring("true"))
			Eventually(getRepoVisibility(GITHUB_ORG, tip2.appRepoName)).Should(ContainSubstring("false"))
		})

		By("When I check the app status for "+appName1, func() {
			appStatus1 = runCommandAndReturnSessionOutput(fmt.Sprintf("%s app status %s", WEGO_BIN_PATH, appName1), syncCluster.KubeConfigPath)
		})

		By("Then I should see the status for "+appName1, func() {
			Eventually(appStatus1).Should(gbytes.Say(`Last successful reconciliation:`))
			Eventually(appStatus1).Should(gbytes.Say(`gitrepository/` + appName1))
			Eventually(appStatus1).Should(gbytes.Say(`kustomization/` + appName1))
		})

		By("When I check the app status for "+appName2, func() {
			appStatus2 = runCommandAndReturnSessionOutput(fmt.Sprintf("%s app status %s", WEGO_BIN_PATH, appName2), syncCluster.KubeConfigPath)
		})

		By("Then I should see the status for "+appName2, func() {
			Eventually(appStatus2).Should(gbytes.Say(`Last successful reconciliation:`))
			Eventually(appStatus2).Should(gbytes.Say(`gitrepository/` + appName2))
			Eventually(appStatus2).Should(gbytes.Say(`kustomization/` + appName2))
		})

		By("When I check for apps list", func() {
			listOutput, _ = runCommandAndReturnStringOutput(WEGO_BIN_PATH+" app list", syncCluster.KubeConfigPath)
		})

		By("Then I should see appNames for both apps listed", func() {
			Eventually(listOutput).Should(ContainSubstring(appName1))
			Eventually(listOutput).Should(ContainSubstring(appName2))
		})

		By("When I pause an app: "+appName1, func() {
			pauseOutput, _ = runCommandAndReturnStringOutput(WEGO_BIN_PATH+" app pause "+appName1, syncCluster.KubeConfigPath)
		})

		By("Then I should see pause message", func() {
			Expect(pauseOutput).To(ContainSubstring("gitops automation paused for " + appName1))
		})

		By("When I check app status for paused app", func() {
			appStatus1 = runCommandAndReturnSessionOutput(fmt.Sprintf("%s app status %s", WEGO_BIN_PATH, appName1), syncCluster.KubeConfigPath)
		})

		By("Then I should see pause status as suspended=true", func() {
			Eventually(appStatus1).Should(gbytes.Say(`kustomization/` + appName1 + `\s*True\s*.*True`))
		})

		By("And changes to the app files should not be synchronized", func() {
<<<<<<< HEAD
			appManifestFile1, _ = runCommandAndReturnStringOutput("cd "+repoAbsolutePath1+" && ls", "")
			createAppReplicas(repoAbsolutePath1, appManifestFile1, replicaSetValue, tip1.workloadName, syncCluster.KubeConfigPath)
			gitUpdateCommitPush(repoAbsolutePath1)
			_ = waitForReplicaCreation(tip1.workloadNamespace, replicaSetValue, EVENTUALLY_DEFAULT_TIME_OUT, syncCluster.KubeConfigPath)
=======
			appManifestFile1, _ = runCommandAndReturnStringOutput("cd " + repoAbsolutePath1 + " && ls | grep yaml")
			createAppReplicas(repoAbsolutePath1, appManifestFile1, replicaSetValue, tip1.workloadName)
			gitUpdateCommitPush(repoAbsolutePath1)
			_ = waitForReplicaCreation(tip1.workloadNamespace, replicaSetValue, EVENTUALLY_DEFAULT_TIMEOUT)
>>>>>>> 2f55d26b
			_ = runCommandPassThrough([]string{}, "sh", "-c", fmt.Sprintf("kubectl wait --for=condition=Ready --timeout=100s -n %s --all pods", tip1.workloadNamespace))
		})

		By("And number of app replicas should remain same", func() {
			replicaOutput, _ := runCommandAndReturnStringOutput("kubectl get pods -n "+tip1.workloadNamespace+" --field-selector=status.phase=Running --no-headers=true | wc -l", syncCluster.KubeConfigPath)
			Expect(replicaOutput).To(ContainSubstring("1"))
		})

		By("When I re-run app pause command", func() {
			pauseOutput, _ = runCommandAndReturnStringOutput(WEGO_BIN_PATH+" app pause "+appName1, syncCluster.KubeConfigPath)
		})

		By("Then I should see a console message without any errors", func() {
			Expect(pauseOutput).To(ContainSubstring("app " + appName1 + " is already paused"))
		})

		By("When I unpause an app: "+appName1, func() {
			unpauseOutput, _ = runCommandAndReturnStringOutput(WEGO_BIN_PATH+" app unpause "+appName1, syncCluster.KubeConfigPath)
		})

		By("Then I should see unpause message", func() {
			Expect(unpauseOutput).To(ContainSubstring("gitops automation unpaused for " + appName1))
		})

		By("And I should see app replicas created in the cluster", func() {
<<<<<<< HEAD
			_ = waitForReplicaCreation(tip1.workloadNamespace, replicaSetValue, EVENTUALLY_DEFAULT_TIME_OUT, syncCluster.KubeConfigPath)
=======
			_ = waitForReplicaCreation(tip1.workloadNamespace, replicaSetValue, EVENTUALLY_DEFAULT_TIMEOUT)
>>>>>>> 2f55d26b
			_ = runCommandPassThrough([]string{}, "sh", "-c", fmt.Sprintf("kubectl wait --for=condition=Ready --timeout=100s -n %s --all pods", tip1.workloadNamespace))
			replicaOutput, _ := runCommandAndReturnStringOutput("kubectl get pods -n "+tip1.workloadNamespace+" --field-selector=status.phase=Running --no-headers=true | wc -l", syncCluster.KubeConfigPath)
			Expect(replicaOutput).To(ContainSubstring(strconv.Itoa(replicaSetValue)))
		})

		By("When I re-run app unpause command", func() {
			unpauseOutput, _ = runCommandAndReturnStringOutput(WEGO_BIN_PATH+" app unpause "+appName1, syncCluster.KubeConfigPath)
		})

		By("Then I should see unpause message without any errors", func() {
			Expect(unpauseOutput).To(ContainSubstring("app " + appName1 + " is already reconciling"))
		})

		By("When I check app status for unpaused app", func() {
			appStatus1 = runCommandAndReturnSessionOutput(fmt.Sprintf("%s app status %s", WEGO_BIN_PATH, appName1), syncCluster.KubeConfigPath)
		})

		By("Then I should see pause status as suspended=false", func() {
			Eventually(appStatus1).Should(gbytes.Say(`kustomization/` + appName1 + `\s*True\s*.*False`))
		})

		By("When I remove an app", func() {
			appRemoveOutput = runCommandAndReturnSessionOutput(WEGO_BIN_PATH+" app remove "+appName2, syncCluster.KubeConfigPath)
		})

		By("Then I should see app removing message", func() {
			Eventually(appRemoveOutput).Should(gbytes.Say("► Removing application from cluster and repository"))
			Eventually(appRemoveOutput).Should(gbytes.Say("► Committing and pushing wego updates for application"))
			Eventually(appRemoveOutput).Should(gbytes.Say("► Pushing app changes to repository"))
		})

		By("And app should get deleted from the cluster", func() {
			_ = waitForAppRemoval(appName2, THIRTY_SECOND_TIMEOUT)
		})
	})
	//
	It("Verify that wego can deploy a helm app from a git repo with app-config-url set to NONE", func() {
		var repoAbsolutePath string
		var reinstallOutput string
		var reAddOutput string
		var removeOutput *gexec.Session
		private := true
		appManifestFilePath := "./data/helm-repo/hello-world"
		appName := "my-helm-app"
		appRepoName := "wego-test-app-" + RandString(8)
		badAppName := "foo"

		addCommand := "app add . --deployment-type=helm --path=./hello-world --name=" + appName + " --app-config-url=NONE"

		defer deleteRepo(appRepoName)

		By("Application and config repo does not already exist", func() {
			deleteRepo(appRepoName)
		})

		By("When I create a private repo with my app workload", func() {
			repoAbsolutePath = initAndCreateEmptyRepo(appRepoName, private)
			gitAddCommitPush(repoAbsolutePath, appManifestFilePath)
		})

		By("And I install wego to my active cluster", func() {
			installAndVerifyWego(WEGO_DEFAULT_NAMESPACE, syncCluster.KubeConfigPath)
		})

		By("And I have my default ssh key on path "+DEFAULT_SSH_KEY_PATH, func() {
			setupSSHKey(DEFAULT_SSH_KEY_PATH)
		})

		By("And I run wego add command", func() {
			runWegoAddCommand(repoAbsolutePath, addCommand, WEGO_DEFAULT_NAMESPACE, syncCluster.KubeConfigPath)
		})

		By("Then I should see my workload deployed to the cluster", func() {
			verifyWegoAddCommand(appName, WEGO_DEFAULT_NAMESPACE, syncCluster.KubeConfigPath)
			Expect(waitForResource("apps", appName, WEGO_DEFAULT_NAMESPACE, INSTALL_PODS_READY_TIMEOUT, syncCluster.KubeConfigPath)).To(Succeed())
			Expect(waitForResource("configmaps", "helloworld-configmap", WEGO_DEFAULT_NAMESPACE, INSTALL_PODS_READY_TIMEOUT, syncCluster.KubeConfigPath)).To(Succeed())
		})

		By("And I should not see wego components in the remote git repo", func() {
			pullGitRepo(repoAbsolutePath)
			folderOutput, _ := runCommandAndReturnStringOutput(fmt.Sprintf("cd %s && ls -al", repoAbsolutePath), "")
			Expect(folderOutput).ShouldNot(ContainSubstring(".wego"))
			Expect(folderOutput).ShouldNot(ContainSubstring("apps"))
			Expect(folderOutput).ShouldNot(ContainSubstring("targets"))
		})

		By("When I rerun wego gitops install", func() {
			reinstallOutput, _ = runCommandAndReturnStringOutput(WEGO_BIN_PATH+" gitops install", syncCluster.KubeConfigPath)
		})

		By("Then I should not see any errors", func() {
			Eventually(reinstallOutput).Should(ContainSubstring("► installing components in " + WEGO_DEFAULT_NAMESPACE + " namespace"))
			Eventually(reinstallOutput).Should(ContainSubstring("✔ image-reflector-controller: deployment ready"))
			Eventually(reinstallOutput).Should(ContainSubstring("✔ image-automation-controller: deployment ready"))
			Eventually(reinstallOutput).Should(ContainSubstring("✔ source-controller: deployment ready"))
			Eventually(reinstallOutput).Should(ContainSubstring("✔ kustomize-controller: deployment ready"))
			Eventually(reinstallOutput).Should(ContainSubstring("✔ helm-controller: deployment ready"))
			Eventually(reinstallOutput).Should(ContainSubstring("✔ notification-controller: deployment ready"))
		})

		By("When I rerun wego app add command", func() {
			_, reAddOutput = runCommandAndReturnStringOutput(fmt.Sprintf("cd %s && %s %s", repoAbsolutePath, WEGO_BIN_PATH, addCommand), syncCluster.KubeConfigPath)
		})

		By("Then I should see an error", func() {
			Eventually(reAddOutput).Should(ContainSubstring("Error: failed to add the app " + appName + ": unable to create resource, resource already exists in cluster"))
		})

		By("And app status should remain same", func() {
			out := runCommandAndReturnSessionOutput(WEGO_BIN_PATH+" app status "+appName, syncCluster.KubeConfigPath)
			Eventually(out).Should(gbytes.Say(`helmrelease/` + appName + `\s*True\s*.*False`))
		})

		By("When I run wego app remove", func() {
			_ = runCommandPassThrough([]string{}, "sh", "-c", fmt.Sprintf("%s app remove %s", WEGO_BIN_PATH, appName))
		})

		By("Then I should see app removed from the cluster", func() {
			_ = waitForAppRemoval(appName, THIRTY_SECOND_TIMEOUT)
		})

		By("When I run wego app remove for a non-existent app", func() {
			removeOutput = runCommandAndReturnSessionOutput(WEGO_BIN_PATH+" app remove "+badAppName, syncCluster.KubeConfigPath)
		})

		By("Then I should get an error", func() {
			Eventually(removeOutput.Err).Should(gbytes.Say(`Error: failed to create app service: error getting git clients: could not retrieve application "` + badAppName + `": could not get application: apps.wego.weave.works "` + badAppName + `" not found`))
		})
	})
	//
	It("Verify that wego can deploy a helm app from a git repo with app-config-url set to default", func() {
		var repoAbsolutePath string
		public := false
		appName := "my-helm-app"
		appManifestFilePath := "./data/helm-repo/hello-world"
		appRepoName := "wego-test-app-" + RandString(8)

		addCommand := "app add . --deployment-type=helm --path=./hello-world --name=" + appName + " --auto-merge=true"

		defer deleteRepo(appRepoName)

		By("And application repo does not already exist", func() {
			deleteRepo(appRepoName)
		})

		By("When I create a private repo with my app workload", func() {
			repoAbsolutePath = initAndCreateEmptyRepo(appRepoName, public)
			gitAddCommitPush(repoAbsolutePath, appManifestFilePath)
		})

		By("And I install wego to my active cluster", func() {
			installAndVerifyWego(WEGO_DEFAULT_NAMESPACE, syncCluster.KubeConfigPath)
		})

		By("And I have my default ssh key on path "+DEFAULT_SSH_KEY_PATH, func() {
			setupSSHKey(DEFAULT_SSH_KEY_PATH)
		})

		By("And I run wego add command", func() {
			runWegoAddCommand(repoAbsolutePath, addCommand, WEGO_DEFAULT_NAMESPACE, syncCluster.KubeConfigPath)
		})

		By("Then I should see my workload deployed to the cluster", func() {
			verifyWegoAddCommand(appName, WEGO_DEFAULT_NAMESPACE, syncCluster.KubeConfigPath)
			Expect(waitForResource("apps", appName, WEGO_DEFAULT_NAMESPACE, INSTALL_PODS_READY_TIMEOUT, syncCluster.KubeConfigPath)).To(Succeed())
			Expect(waitForResource("configmaps", "helloworld-configmap", WEGO_DEFAULT_NAMESPACE, INSTALL_PODS_READY_TIMEOUT, syncCluster.KubeConfigPath)).To(Succeed())
		})

		By("And repo created has public visibility", func() {
			Eventually(getRepoVisibility(GITHUB_ORG, appRepoName)).Should(ContainSubstring("false"))
		})
	})
	//
	It("Verify that wego can deploy a helm app from a git repo with app-config-url set to <url>", func() {
		var repoAbsolutePath string
		var configRepoAbsolutePath string
		private := true
		appManifestFilePath := "./data/helm-repo/hello-world"
		configRepoFiles := "./data/config-repo"
		appName := "my-helm-app"
		appRepoName := "wego-test-app-" + RandString(8)
		configRepoName := "wego-test-config-repo-" + RandString(8)
		configRepoUrl := fmt.Sprintf("ssh://git@github.com/%s/%s.git", os.Getenv("GITHUB_ORG"), configRepoName)

		addCommand := fmt.Sprintf("app add . --app-config-url=%s --deployment-type=helm --path=./hello-world --name=%s --auto-merge=true", configRepoUrl, appName)

		defer deleteRepo(appRepoName)
		defer deleteRepo(configRepoName)

		By("Application and config repo does not already exist", func() {
			deleteRepo(appRepoName)
			deleteRepo(configRepoName)
		})

		By("When I create a private repo with my app workload", func() {
			repoAbsolutePath = initAndCreateEmptyRepo(appRepoName, private)
			gitAddCommitPush(repoAbsolutePath, appManifestFilePath)
		})

		By("When I create a private repo for my config files", func() {
			configRepoAbsolutePath = initAndCreateEmptyRepo(configRepoName, private)
			gitAddCommitPush(configRepoAbsolutePath, configRepoFiles)
		})

		By("And I install wego to my active cluster", func() {
			installAndVerifyWego(WEGO_DEFAULT_NAMESPACE, syncCluster.KubeConfigPath)
		})

		By("And I have my default ssh key on path "+DEFAULT_SSH_KEY_PATH, func() {
			setupSSHKey(DEFAULT_SSH_KEY_PATH)
		})

		By("And I run wego add command", func() {
			runWegoAddCommand(repoAbsolutePath, addCommand, WEGO_DEFAULT_NAMESPACE, syncCluster.KubeConfigPath)
		})

		By("There is no .wego folder in the app repo", func() {
			_, err := os.Stat(repoAbsolutePath + "/.wego")
			Expect(os.IsNotExist(err)).To(Equal(true))
		})

		By("The manifests are present in the config repo", func() {
			pullBranch(configRepoAbsolutePath, "main")

			_, err := os.Stat(fmt.Sprintf("%s/apps/%s/app.yaml", configRepoAbsolutePath, appName))
			Expect(err).ShouldNot(HaveOccurred())

			path := fmt.Sprintf("%s/targets/%s/%s/%s-gitops-source.yaml", configRepoAbsolutePath, syncCluster.Context, appName, appName)
			_, err = os.Stat(path)
			Expect(err).ShouldNot(HaveOccurred())

			_, err = os.Stat(fmt.Sprintf("%s/targets/%s/%s/%s-gitops-deploy.yaml", configRepoAbsolutePath, syncCluster.Context, appName, appName))
			Expect(err).ShouldNot(HaveOccurred())
		})

		By("Then I should see my workload deployed to the cluster", func() {
			verifyWegoAddCommand(appName, WEGO_DEFAULT_NAMESPACE, syncCluster.KubeConfigPath)
			Expect(waitForResource("apps", appName, WEGO_DEFAULT_NAMESPACE, INSTALL_PODS_READY_TIMEOUT, syncCluster.KubeConfigPath)).To(Succeed())
			Expect(waitForResource("configmaps", "helloworld-configmap", WEGO_DEFAULT_NAMESPACE, INSTALL_PODS_READY_TIMEOUT, syncCluster.KubeConfigPath)).To(Succeed())
		})

	})
	//
	It("Verify that wego can deploy multiple helm apps from a helm repo with app-config-url set to <url>", func() {
		var repoAbsolutePath string
		var listOutput string
		var appStatus1 string
		var appStatus2 string
		private := true
		appName1 := "rabbitmq"
		appName2 := "zookeeper"
		workloadName1 := "rabbitmq-0"
		workloadName2 := "zookeeper-0"
		readmeFilePath := "./data/README.md"
		appRepoName := "wego-test-app-" + RandString(8)
		appRepoRemoteURL := "ssh://git@github.com/" + GITHUB_ORG + "/" + appRepoName + ".git"
		helmRepoURL := "https://charts.bitnami.com/bitnami"

		addCommand1 := "app add --url=" + helmRepoURL + " --chart=" + appName1 + " --app-config-url=" + appRepoRemoteURL + " --auto-merge=true"
		addCommand2 := "app add --url=" + helmRepoURL + " --chart=" + appName2 + " --app-config-url=" + appRepoRemoteURL + " --auto-merge=true"

<<<<<<< HEAD
=======
		defer deletePersistingHelmApp(WEGO_DEFAULT_NAMESPACE, workloadName1, EVENTUALLY_DEFAULT_TIMEOUT)
		defer deletePersistingHelmApp(WEGO_DEFAULT_NAMESPACE, workloadName2, EVENTUALLY_DEFAULT_TIMEOUT)
>>>>>>> 2f55d26b
		defer deleteRepo(appRepoName)

		By("And application repo does not already exist", func() {
			deleteRepo(appRepoName)
		})

<<<<<<< HEAD
=======
		By("And application workload is not already deployed to cluster", func() {
			deletePersistingHelmApp(WEGO_DEFAULT_NAMESPACE, workloadName1, EVENTUALLY_DEFAULT_TIMEOUT)
			deletePersistingHelmApp(WEGO_DEFAULT_NAMESPACE, workloadName2, EVENTUALLY_DEFAULT_TIMEOUT)
		})

>>>>>>> 2f55d26b
		By("When I create a private git repo", func() {
			repoAbsolutePath = initAndCreateEmptyRepo(appRepoName, private)
			gitAddCommitPush(repoAbsolutePath, readmeFilePath)
		})

		By("And I install wego under my namespace: "+WEGO_DEFAULT_NAMESPACE, func() {
			installAndVerifyWego(WEGO_DEFAULT_NAMESPACE, syncCluster.KubeConfigPath)
		})

		By("And I have my default ssh key on path "+DEFAULT_SSH_KEY_PATH, func() {
			setupSSHKey(DEFAULT_SSH_KEY_PATH)
		})

		By("And I run wego app add command for 1st app", func() {
			runWegoAddCommand(repoAbsolutePath, addCommand1, WEGO_DEFAULT_NAMESPACE, syncCluster.KubeConfigPath)
		})

		By("And I run wego app add command for 2nd app", func() {
			runWegoAddCommand(repoAbsolutePath, addCommand2, WEGO_DEFAULT_NAMESPACE, syncCluster.KubeConfigPath)
		})

		By("Then I should see workload1 deployed to the cluster", func() {
			verifyWegoHelmAddCommand(appName1, WEGO_DEFAULT_NAMESPACE, syncCluster.KubeConfigPath)
			verifyHelmPodWorkloadIsDeployed(workloadName1, WEGO_DEFAULT_NAMESPACE, syncCluster.KubeConfigPath)
		})

		By("And I should see workload2 deployed to the cluster", func() {
			verifyWegoHelmAddCommand(appName2, WEGO_DEFAULT_NAMESPACE, syncCluster.KubeConfigPath)
			verifyHelmPodWorkloadIsDeployed(workloadName2, WEGO_DEFAULT_NAMESPACE, syncCluster.KubeConfigPath)
		})

		By("And I should see wego components in the remote git repo", func() {
			pullGitRepo(repoAbsolutePath)
			folderOutput, _ := runCommandAndReturnStringOutput(fmt.Sprintf("cd %s && ls -al", repoAbsolutePath), "")
			Expect(folderOutput).ShouldNot(ContainSubstring(".wego"))
			Expect(folderOutput).Should(ContainSubstring("apps"))
			Expect(folderOutput).Should(ContainSubstring("targets"))
		})

		By("When I check for apps list", func() {
			listOutput, _ = runCommandAndReturnStringOutput(WEGO_BIN_PATH+" app list", syncCluster.KubeConfigPath)
		})

		By("Then I should see appNames for both apps listed", func() {
			Eventually(listOutput).Should(ContainSubstring(appName1))
			Eventually(listOutput).Should(ContainSubstring(appName2))
		})

		By("When I check the app status for "+appName1, func() {
			appStatus1, _ = runCommandAndReturnStringOutput(WEGO_BIN_PATH+" app status "+appName1, syncCluster.KubeConfigPath)
		})

		By("Then I should see the status for app1", func() {
			Eventually(appStatus1).Should(ContainSubstring(`Last successful reconciliation:`))
			Eventually(appStatus1).Should(ContainSubstring(`helmrepository/` + appName1))
			Eventually(appStatus1).Should(ContainSubstring(`helmrelease/` + appName1))
		})

		By("When I check the app status for "+appName2, func() {
			appStatus2, _ = runCommandAndReturnStringOutput(WEGO_BIN_PATH+" app status "+appName2, syncCluster.KubeConfigPath)
		})

		By("Then I should see the status for app2", func() {
			Eventually(appStatus2).Should(ContainSubstring(`Last successful reconciliation:`))
			Eventually(appStatus2).Should(ContainSubstring(`helmrepository/` + appName2))
			Eventually(appStatus2).Should(ContainSubstring(`helmrelease/` + appName2))
		})
	})
	//
	It("Verify that wego can deploy a helm app from a helm repo with app-config-url set to NONE", func() {
		appName := "loki"
		workloadName := "loki-0"
		helmRepoURL := "https://charts.kube-ops.io"

		addCommand := "app add --url=" + helmRepoURL + " --chart=" + appName + " --app-config-url=NONE"

<<<<<<< HEAD
=======
		defer deletePersistingHelmApp(WEGO_DEFAULT_NAMESPACE, workloadName, EVENTUALLY_DEFAULT_TIMEOUT)

		By("And application workload is not already deployed to cluster", func() {
			deletePersistingHelmApp(WEGO_DEFAULT_NAMESPACE, workloadName, EVENTUALLY_DEFAULT_TIMEOUT)
		})

>>>>>>> 2f55d26b
		By("And I install wego to my active cluster", func() {
			installAndVerifyWego(WEGO_DEFAULT_NAMESPACE, syncCluster.KubeConfigPath)
		})

		By("And I have my default ssh key on path "+DEFAULT_SSH_KEY_PATH, func() {
			setupSSHKey(DEFAULT_SSH_KEY_PATH)
		})

		By("And I run wego add command", func() {
			runWegoAddCommand(".", addCommand, WEGO_DEFAULT_NAMESPACE, syncCluster.KubeConfigPath)
		})

		By("Then I should see my workload deployed to the cluster", func() {
			verifyWegoHelmAddCommand(appName, WEGO_DEFAULT_NAMESPACE, syncCluster.KubeConfigPath)
			verifyHelmPodWorkloadIsDeployed(workloadName, WEGO_DEFAULT_NAMESPACE, syncCluster.KubeConfigPath)
		})
	})

	It("Verify that a PR is raised against a user repo when skipping auto-merge", func() {
		var repoAbsolutePath string
		tip := generateTestInputs()
		appName := tip.appRepoName
		prLink := ""

		addCommand := "app add . --name=" + appName + " --auto-merge=false"

		defer deleteRepo(tip.appRepoName)

		By("And application repo does not already exist", func() {
			deleteRepo(tip.appRepoName)
		})

		By("When I create an empty private repo for app", func() {
			repoAbsolutePath = initAndCreateEmptyRepo(tip.appRepoName, true)
		})

		By("And I git add-commit-push app manifest", func() {
			gitAddCommitPush(repoAbsolutePath, tip.appManifestFilePath)
		})

		By("And I install wego to my active cluster", func() {
			installAndVerifyWego(WEGO_DEFAULT_NAMESPACE, syncCluster.KubeConfigPath)
		})

		By("And I have my default ssh key on path "+DEFAULT_SSH_KEY_PATH, func() {
			setupSSHKey(DEFAULT_SSH_KEY_PATH)
		})

		By("When I run wego app add command for app", func() {
			output, _ := runWegoAddCommandWithOutput(repoAbsolutePath, addCommand, WEGO_DEFAULT_NAMESPACE, syncCluster.KubeConfigPath)
			re := regexp.MustCompile(`(http|ftp|https):\/\/([\w\-_]+(?:(?:\.[\w\-_]+)+))([\w\-\.,@?^=%&amp;:/~\+#]*[\w\-\@?^=%&amp;/~\+#])?`)
			prLink = re.FindAllString(output, -1)[0]
		})

		By("Then I should see a PR created in user repo", func() {
			verifyPRCreated(repoAbsolutePath, appName)
		})

		By("When I merge the created PR", func() {
			mergePR(repoAbsolutePath, prLink)
		})

		By("Then I should see my workload deployed to the cluster", func() {
			verifyWegoAddCommand(appName, WEGO_DEFAULT_NAMESPACE, syncCluster.KubeConfigPath)
			verifyWorkloadIsDeployed(tip.workloadName, tip.workloadNamespace, syncCluster.KubeConfigPath)
		})
	})
	//
	It("Verify that a PR can be raised against an external repo with app-config-url set to <url>", func() {
		var repoAbsolutePath string
		var configRepoRemoteURL string
		var appConfigRepoAbsPath string
		prLink := ""
		private := true
		tip := generateTestInputs()
		appName := tip.appRepoName
		appConfigRepoName := "wego-config-repo-" + RandString(8)
		configRepoRemoteURL = "ssh://git@github.com/" + GITHUB_ORG + "/" + appConfigRepoName + ".git"

		addCommand := "app add . --app-config-url=" + configRepoRemoteURL

		defer deleteRepo(tip.appRepoName)
		defer deleteRepo(appConfigRepoName)

		By("And application repo does not already exist", func() {
			deleteRepo(tip.appRepoName)
			deleteRepo(appConfigRepoName)
		})

		By("When I create a private repo for wego app config", func() {
			appConfigRepoAbsPath = initAndCreateEmptyRepo(appConfigRepoName, private)
			gitAddCommitPush(appConfigRepoAbsPath, tip.appManifestFilePath)
		})

		By("When I create a private repo with my app workload", func() {
			repoAbsolutePath = initAndCreateEmptyRepo(tip.appRepoName, private)
			gitAddCommitPush(repoAbsolutePath, tip.appManifestFilePath)
		})

		By("And I install wego to my active cluster", func() {
			installAndVerifyWego(WEGO_DEFAULT_NAMESPACE, syncCluster.KubeConfigPath)
		})

		By("And I have my default ssh key on path "+DEFAULT_SSH_KEY_PATH, func() {
			setupSSHKey(DEFAULT_SSH_KEY_PATH)
		})

		By("And I run wego add command with --app-config-url param", func() {
			output, _ := runWegoAddCommandWithOutput(repoAbsolutePath, addCommand, WEGO_DEFAULT_NAMESPACE, syncCluster.KubeConfigPath)
			re := regexp.MustCompile(`(http|https):\/\/([\w\-_]+(?:(?:\.[\w\-_]+)+))([\w\-\.,@?^=%&amp;:/~\+#]*[\w\-\@?^=%&amp;/~\+#])?`)
			prLink = re.FindAllString(output, 1)[0]
		})

		By("Then I should see a PR created for external repo", func() {
			verifyPRCreated(appConfigRepoAbsPath, appName)
		})

		By("When I merge the created PR", func() {
			mergePR(appConfigRepoAbsPath, prLink)
		})

		By("Then I should see my workload deployed to the cluster", func() {
			verifyWegoAddCommand(appName, WEGO_DEFAULT_NAMESPACE, syncCluster.KubeConfigPath)
			verifyWorkloadIsDeployed(tip.workloadName, tip.workloadNamespace, syncCluster.KubeConfigPath)
		})
	})
	//
	It("Verify that a PR fails when raised against the same app-repo with different branch and app", func() {
		var repoAbsolutePath string
		tip := generateTestInputs()
		tip2 := generateTestInputs()
		appName := tip.appRepoName
		appName2 := tip2.appRepoName
		prLink := "https://github.com/" + GITHUB_ORG + "/" + tip.appRepoName + "/pull/1"

		addCommand := "app add . --name=" + appName
		addCommand2 := "app add . --name=" + appName2

		defer deleteRepo(tip.appRepoName)

		By("And application repo does not already exist", func() {
			deleteRepo(tip.appRepoName)
		})

		By("When I create an empty private repo for app", func() {
			repoAbsolutePath = initAndCreateEmptyRepo(tip.appRepoName, true)
		})

		By("And I git add-commit-push for app with workload", func() {
			gitAddCommitPush(repoAbsolutePath, tip.appManifestFilePath)
		})

		By("And I install wego to my active cluster", func() {
			installAndVerifyWego(WEGO_DEFAULT_NAMESPACE, syncCluster.KubeConfigPath)
		})

		By("And I have my default ssh key on path "+DEFAULT_SSH_KEY_PATH, func() {
			setupSSHKey(DEFAULT_SSH_KEY_PATH)
		})

		By("And I run app add command for "+appName, func() {
			runWegoAddCommand(repoAbsolutePath, addCommand, WEGO_DEFAULT_NAMESPACE, syncCluster.KubeConfigPath)
		})

		By("Then I should see a PR created for "+appName, func() {
			verifyPRCreated(repoAbsolutePath, appName)
		})

		By("And I should fail to create a PR with the same app repo consecutively", func() {
			_, addCommandErr := runWegoAddCommandWithOutput(repoAbsolutePath, addCommand2, WEGO_DEFAULT_NAMESPACE, syncCluster.KubeConfigPath)
			Expect(addCommandErr).Should(ContainSubstring("422 Reference already exists"))
		})

		By("When I merge the previous PR", func() {
			mergePR(repoAbsolutePath, prLink)
		})

		By("Then I should see my workload deployed to the cluster", func() {
			verifyWegoAddCommand(appName, WEGO_DEFAULT_NAMESPACE, syncCluster.KubeConfigPath)
			verifyWorkloadIsDeployed(tip.workloadName, tip.workloadNamespace, syncCluster.KubeConfigPath)
		})

		By("And I should fail to create another PR with the same app", func() {
			_, addCommandErr := runWegoAddCommandWithOutput(repoAbsolutePath, addCommand2, WEGO_DEFAULT_NAMESPACE, syncCluster.KubeConfigPath)
			Expect(addCommandErr).Should(ContainSubstring("unable to create resource, resource already exists in cluster"))
		})
	})
})

//var _ = Describe("Weave GitOps Add Tests With Long Cluster Name", func() {
//
//	var cname string
//	var syncCluster.KubeConfigPath string
//	var namespace string
//
//	BeforeEach(func() {
//		namespace = WEGO_DEFAULT_NAMESPACE
//		fmt.Println("getting CLUSTER",count)
//		cname = clusterPool.GetNextClusterName()
//		syncCluster.KubeConfigPath = fmt.Sprintf("/Users/joseordaz/go/src/github.com/josecordaz/weave-gitops-ww/test/acceptance/test/%s",cname)
//		count++
//
//		By("Given I have a brand new cluster with a long cluster name", func() {
//			var err error
//
//			clusterName = "kind-123456789012345678901234567890"
//			_, err = ResetOrCreateClusterWithName(WEGO_DEFAULT_NAMESPACE, deleteWegoRuntime, clusterName)
//			Expect(err).ShouldNot(HaveOccurred())
//		})
//
//		By("And I have a wego binary installed on my local machine", func() {
//			Expect(FileExists(WEGO_BIN_PATH)).To(BeTrue())
//		})
//	})
//
//	AfterEach(func() {
//		err := ShowItems("",syncCluster.KubeConfigPath)
//		if err != nil {
//			log.Infof("Failed to print the cluster resources")
//		}
//
//		err = ShowItems("GitRepositories",syncCluster.KubeConfigPath)
//		if err != nil {
//			log.Infof("Failed to print the GitRepositories")
//		}
//		ShowWegoControllerLogs(namespace,syncCluster.KubeConfigPath)
//		fmt.Printf("Deleting cluster kubeconfig[%s] name[%s]\n",syncCluster.KubeConfigPath,cname)
//		cmd := fmt.Sprintf("kind delete cluster --name %s --kubeconfig %s",cname,syncCluster.KubeConfigPath)
//		command := exec.Command("sh", "-c", cmd)
//		session, err := gexec.Start(command, GinkgoWriter, GinkgoWriter)
//		Expect(err).ShouldNot(HaveOccurred())
//		Eventually(session).Should(gexec.Exit())
//		err = os.RemoveAll(syncCluster.KubeConfigPath)
//		Expect(err).ShouldNot(HaveOccurred())
//	})
//
//
//	var _ = BeforeEach(func() {
//
//	})
//
//	It("SmokeTest - Verify that wego can deploy an app with app-config-url set to <url>", func() {
//		var repoAbsolutePath string
//		var configRepoRemoteURL string
//		var listOutput string
//		var appStatus string
//		private := true
//		readmeFilePath := "./data/README.md"
//		tip := generateTestInputs()
//		appFilesRepoName := tip.appRepoName + "123456789012345678901234567890"
//		appConfigRepoName := "wego-config-repo-" + RandString(8)
//		configRepoRemoteURL = "ssh://git@github.com/" + GITHUB_ORG + "/" + appConfigRepoName + ".git"
//		appName := appFilesRepoName
//		workloadName := tip.workloadName
//		workloadNamespace := tip.workloadNamespace
//		appManifestFilePath := tip.appManifestFilePath
//
//		addCommand := "app add . --app-config-url=" + configRepoRemoteURL + " --auto-merge=true"
//
//		defer deleteRepo(appFilesRepoName)
//		defer deleteRepo(appConfigRepoName)
//
//		By("And application repo does not already exist", func() {
//			deleteRepo(appFilesRepoName)
//			deleteRepo(appConfigRepoName)
//		})
//
//		By("When I create a private repo for wego app config", func() {
//			appConfigRepoAbsPath := initAndCreateEmptyRepo(appConfigRepoName, private)
//			gitAddCommitPush(appConfigRepoAbsPath, readmeFilePath)
//		})
//
//		By("When I create a private repo with app workload", func() {
//			repoAbsolutePath = initAndCreateEmptyRepo(appFilesRepoName, private)
//			gitAddCommitPush(repoAbsolutePath, appManifestFilePath)
//		})
//
//		By("And I install wego to my active cluster", func() {
//			installAndVerifyWego(WEGO_DEFAULT_NAMESPACE,kube)
//		})
//
//		By("And I have my default ssh key on path "+DEFAULT_SSH_KEY_PATH, func() {
//			setupSSHKey(DEFAULT_SSH_KEY_PATH)
//		})
//
//		By("And I run wego app add command for app: "+appName, func() {
//			runWegoAddCommand(repoAbsolutePath, addCommand, WEGO_DEFAULT_NAMESPACE)
//		})
//
//		By("Then I should see should see my workload deployed for app", func() {
//			verifyWegoAddCommand(appName, WEGO_DEFAULT_NAMESPACE)
//			verifyWorkloadIsDeployed(workloadName, workloadNamespace)
//		})
//
//		By("When I check the app status for app", func() {
//			appStatus, _ = runCommandAndReturnStringOutput(WEGO_BIN_PATH + " app status " + appName)
//		})
//
//		By("Then I should see the status for "+appName, func() {
//			Eventually(appStatus).Should(ContainSubstring(`Last successful reconciliation:`))
//			Eventually(appStatus).Should(ContainSubstring(`gitrepository/` + appName))
//			Eventually(appStatus).Should(ContainSubstring(`kustomization/` + appName))
//		})
//
//		By("When I check for apps list", func() {
//			listOutput, _ = runCommandAndReturnStringOutput(WEGO_BIN_PATH + " app list")
//		})
//
//		By("Then I should see appNames for all apps listed", func() {
//			Eventually(listOutput).Should(ContainSubstring(appName))
//		})
//
//		By("And I should not see wego components in app repo: "+appFilesRepoName, func() {
//			pullGitRepo(repoAbsolutePath)
//			folderOutput, _ := runCommandAndReturnStringOutput(fmt.Sprintf("cd %s && ls -al", repoAbsolutePath))
//			Expect(folderOutput).ShouldNot(ContainSubstring(".wego"))
//			Expect(folderOutput).ShouldNot(ContainSubstring("apps"))
//			Expect(foescribe("Weave GitOps Add Tests With Long Cluster Name", func() {
////
////	var cname string
////	var syncCluster.KubeConfigPath string
////	var namespace string
////
////	BeforeEach(func() {
////		namespace = WEGO_DEFAULT_NAMESPACE
////		fmt.Println("getting CLUSTER",count)
////		cname = clusterPool.GetNextClusterName()
////		syncCluster.KubeConfigPath = fmt.Sprintf("/Users/joseordaz/go/src/github.com/josecordaz/weave-gitops-ww/test/acceptance/test/%s",cname)
////		count++
////
////		By("Given I have a brand new cluster with a long cluster name", func() {
////			var err error
////
////			clusterName = "kind-123456789012345678901234567890"
////			_, err = ResetOrCreateClusterWithName(WEGO_DEFAULT_NAMESPACE, deleteWegoRuntime, clusterName)
////			Expect(err).ShouldNot(HaveOccurred())
////		})
////
////		By("And I have a wego binary installed on my local machine", func() {
////			Expect(FileExists(WEGO_BIN_PATH)).To(BeTrue())
////		})
////	})
////
////	AfterEach(func() {
////		err := ShowItems("",syncCluster.KubeConfigPath)
////		if err != nil {
////			log.Infof("Failed to print the cluster resources")
////		}
////
////		err = ShowItems("GitRepositories",syncCluster.KubeConfigPath)
////		if err != nil {
////			log.Infof("Failed to print the GitRepositories")
////		}
////		ShowWegoControllerLogs(namespace,syncCluster.KubeConfigPath)
////		fmt.Printf("Deleting cluster kubeconfig[%s] name[%s]\n",syncCluster.KubeConfigPath,cname)
////		cmd := fmt.Sprintf("kind delete cluster --name %s --kubeconfig %s",cname,syncCluster.KubeConfigPath)
////		command := exec.Command("sh", "-c", cmd)
////		session, err := gexec.Start(command, GinkgoWriter, GinkgoWriter)
////		Expect(err).ShouldNot(HaveOccurred())
////		Eventually(session).Should(gexec.Exit())
////		err = os.RemoveAll(syncCluster.KubeConfigPath)
////		Expect(err).ShouldNot(HaveOccurred())
////	})
////
////
////	var _ = BeforeEach(func() {
////
////	})
////
////	It("Verify that wego can deploy an app with app-config-url set to <url>", func() {
////		var repoAbsolutePath string
////		var configRepoRemoteURL string
////		var listOutput string
////		var appStatus string
////		private := true
////		readmeFilePath := "./data/README.md"
////		tip := generateTestInputs()
////		appFilesRepoName := tip.appRepoName + "123456789012345678901234567890"
////		appConfigRepoName := "wego-config-repo-" + RandString(8)
////		configRepoRemoteURL = "ssh://git@github.com/" + GITHUB_ORG + "/" + appConfigRepoName + ".git"
////		appName := appFilesRepoName
////		workloadName := tip.workloadName
////		workloadNamespace := tip.workloadNamespace
////		appManifestFilePath := tip.appManifestFilePath
////
////		addCommand := "app add . --app-config-url=" + configRepoRemoteURL + " --auto-merge=true"
////
////		defer deleteRepo(appFilesRepoName)
////		defer deleteRepo(appConfigRepoName)
////
////		By("And application repo does not already exist", func() {
////			deleteRepo(appFilesRepoName)
////			deleteRepo(appConfigRepoName)
////		})
////
////		By("When I create a private repo for wego app config", func() {
////			appConfigRepoAbsPath := initAndCreateEmptyRepo(appConfigRepoName, private)
////			gitAddCommitPush(appConfigRepoAbsPath, readmeFilePath)
////		})
////
////		By("When I create a private repo with app workload", func() {
////			repoAbsolutePath = initAndCreateEmptyRepo(appFilesRepoName, private)
////			gitAddCommitPush(repoAbsolutePath, appManifestFilePath)
////		})
////
////		By("And I install wego to my active cluster", func() {
////			installAndVerifyWego(WEGO_DEFAULT_NAMESPACE,kube)
////		})
////
////		By("And I have my default ssh key on path "+DEFAULT_SSH_KEY_PATH, func() {
////			setupSSHKey(DEFAULT_SSH_KEY_PATH)
////		})
////
////		By("And I run wego app add command for app: "+appName, func() {
////			runWegoAddCommand(repoAbsolutePath, addCommand, WEGO_DEFAULT_NAMESPACE)
////		})
////
////		By("Then I should see my workload deployed for app", func() {
////			verifyWegoAddCommand(appName, WEGO_DEFAULT_NAMESPACE)
////			verifyWorkloadIsDeployed(workloadName, workloadNamespace)
////		})
////
////		By("When I check the app status for app", func() {
////			appStatus, _ = runCommandAndReturnStringOutput(WEGO_BIN_PATH + " app status " + appName)
////		})
////
////		By("Then I should see the status for "+appName, func() {
////			Eventually(appStatus).Should(ContainSubstring(`Last successful reconciliation:`))
////			Eventually(appStatus).Should(ContainSubstring(`gitrepository/` + appName))
////			Eventually(appStatus).Should(ContainSubstring(`kustomization/` + appName))
////		})
////
////		By("When I check for apps list", func() {
////			listOutput, _ = runCommandAndReturnStringOutput(WEGO_BIN_PATH + " app list")
////		})
////
////		By("Then I should see appNames for all apps listed", func() {
////			Eventually(listOutput).Should(ContainSubstring(appName))
////		})
////
////		By("And I should not see wego components in app repo: "+appFilesRepoName, func() {
////			pullGitRepo(repoAbsolutePath)
////			folderOutput, _ := runCommandAndReturnStringOutput(fmt.Sprintf("cd %s && ls -al", repoAbsolutePath))
////			Expect(folderOutput).ShouldNot(ContainSubstring(".wego"))
////			Expect(folderOutput).ShouldNot(ContainSubstring("apps"))
////			Expect(folderOutput).ShouldNot(ContainSubstring("targets"))
////		})
////
////		By("And I should see wego components in config repo: "+appConfigRepoName, func() {
////			folderOutput, _ := runCommandAndReturnStringOutput(fmt.Sprintf("cd %s && git clone %s && cd %s && ls -al", repoAbsolutePath, configRepoRemoteURL, appConfigRepoName))
////			Expect(folderOutput).ShouldNot(ContainSubstring(".wego"))
////			Expect(folderOutput).Should(ContainSubstring("apps"))
////			Expect(folderOutput).Should(ContainSubstring("targets"))
////		})
////	})
////})lderOutput).ShouldNot(ContainSubstring("targets"))
//		})
//
//		By("And I should see wego components in config repo: "+appConfigRepoName, func() {
//			folderOutput, _ := runCommandAndReturnStringOutput(fmt.Sprintf("cd %s && git clone %s && cd %s && ls -al", repoAbsolutePath, configRepoRemoteURL, appConfigRepoName))
//			Expect(folderOutput).ShouldNot(ContainSubstring(".wego"))
//			Expect(folderOutput).Should(ContainSubstring("apps"))
//			Expect(folderOutput).Should(ContainSubstring("targets"))
//		})
//	})
//})<|MERGE_RESOLUTION|>--- conflicted
+++ resolved
@@ -654,25 +654,12 @@
 
 		defer deleteRepo(appFilesRepoName)
 		defer deleteRepo(appConfigRepoName)
-<<<<<<< HEAD
-=======
-		defer deleteWorkload(workloadName1, workloadNamespace1)
-		defer deletePersistingHelmApp(WEGO_DEFAULT_NAMESPACE, workloadName3, EVENTUALLY_DEFAULT_TIMEOUT)
->>>>>>> 2f55d26b
 
 		By("And application repo does not already exist", func() {
 			deleteRepo(appFilesRepoName)
 			deleteRepo(appConfigRepoName)
 		})
 
-<<<<<<< HEAD
-=======
-		By("And application workload is not already deployed to cluster", func() {
-			deleteWorkload(workloadName1, workloadNamespace1)
-			deletePersistingHelmApp(WEGO_DEFAULT_NAMESPACE, workloadName3, EVENTUALLY_DEFAULT_TIMEOUT)
-		})
-
->>>>>>> 2f55d26b
 		By("When I create a private repo for wego app config", func() {
 			appConfigRepoAbsPath := initAndCreateEmptyRepo(appConfigRepoName, private)
 			gitAddCommitPush(appConfigRepoAbsPath, readmeFilePath)
@@ -907,17 +894,10 @@
 		})
 
 		By("And changes to the app files should not be synchronized", func() {
-<<<<<<< HEAD
-			appManifestFile1, _ = runCommandAndReturnStringOutput("cd "+repoAbsolutePath1+" && ls", "")
+			appManifestFile1, _ = runCommandAndReturnStringOutput("cd "+repoAbsolutePath1+" && ls | grep yaml", "")
 			createAppReplicas(repoAbsolutePath1, appManifestFile1, replicaSetValue, tip1.workloadName, syncCluster.KubeConfigPath)
 			gitUpdateCommitPush(repoAbsolutePath1)
-			_ = waitForReplicaCreation(tip1.workloadNamespace, replicaSetValue, EVENTUALLY_DEFAULT_TIME_OUT, syncCluster.KubeConfigPath)
-=======
-			appManifestFile1, _ = runCommandAndReturnStringOutput("cd " + repoAbsolutePath1 + " && ls | grep yaml")
-			createAppReplicas(repoAbsolutePath1, appManifestFile1, replicaSetValue, tip1.workloadName)
-			gitUpdateCommitPush(repoAbsolutePath1)
-			_ = waitForReplicaCreation(tip1.workloadNamespace, replicaSetValue, EVENTUALLY_DEFAULT_TIMEOUT)
->>>>>>> 2f55d26b
+			_ = waitForReplicaCreation(tip1.workloadNamespace, replicaSetValue, EVENTUALLY_DEFAULT_TIMEOUT, syncCluster.KubeConfigPath)
 			_ = runCommandPassThrough([]string{}, "sh", "-c", fmt.Sprintf("kubectl wait --for=condition=Ready --timeout=100s -n %s --all pods", tip1.workloadNamespace))
 		})
 
@@ -943,11 +923,7 @@
 		})
 
 		By("And I should see app replicas created in the cluster", func() {
-<<<<<<< HEAD
-			_ = waitForReplicaCreation(tip1.workloadNamespace, replicaSetValue, EVENTUALLY_DEFAULT_TIME_OUT, syncCluster.KubeConfigPath)
-=======
-			_ = waitForReplicaCreation(tip1.workloadNamespace, replicaSetValue, EVENTUALLY_DEFAULT_TIMEOUT)
->>>>>>> 2f55d26b
+			_ = waitForReplicaCreation(tip1.workloadNamespace, replicaSetValue, EVENTUALLY_DEFAULT_TIMEOUT, syncCluster.KubeConfigPath)
 			_ = runCommandPassThrough([]string{}, "sh", "-c", fmt.Sprintf("kubectl wait --for=condition=Ready --timeout=100s -n %s --all pods", tip1.workloadNamespace))
 			replicaOutput, _ := runCommandAndReturnStringOutput("kubectl get pods -n "+tip1.workloadNamespace+" --field-selector=status.phase=Running --no-headers=true | wc -l", syncCluster.KubeConfigPath)
 			Expect(replicaOutput).To(ContainSubstring(strconv.Itoa(replicaSetValue)))
@@ -1209,25 +1185,12 @@
 		addCommand1 := "app add --url=" + helmRepoURL + " --chart=" + appName1 + " --app-config-url=" + appRepoRemoteURL + " --auto-merge=true"
 		addCommand2 := "app add --url=" + helmRepoURL + " --chart=" + appName2 + " --app-config-url=" + appRepoRemoteURL + " --auto-merge=true"
 
-<<<<<<< HEAD
-=======
-		defer deletePersistingHelmApp(WEGO_DEFAULT_NAMESPACE, workloadName1, EVENTUALLY_DEFAULT_TIMEOUT)
-		defer deletePersistingHelmApp(WEGO_DEFAULT_NAMESPACE, workloadName2, EVENTUALLY_DEFAULT_TIMEOUT)
->>>>>>> 2f55d26b
 		defer deleteRepo(appRepoName)
 
 		By("And application repo does not already exist", func() {
 			deleteRepo(appRepoName)
 		})
 
-<<<<<<< HEAD
-=======
-		By("And application workload is not already deployed to cluster", func() {
-			deletePersistingHelmApp(WEGO_DEFAULT_NAMESPACE, workloadName1, EVENTUALLY_DEFAULT_TIMEOUT)
-			deletePersistingHelmApp(WEGO_DEFAULT_NAMESPACE, workloadName2, EVENTUALLY_DEFAULT_TIMEOUT)
-		})
-
->>>>>>> 2f55d26b
 		By("When I create a private git repo", func() {
 			repoAbsolutePath = initAndCreateEmptyRepo(appRepoName, private)
 			gitAddCommitPush(repoAbsolutePath, readmeFilePath)
@@ -1304,15 +1267,6 @@
 
 		addCommand := "app add --url=" + helmRepoURL + " --chart=" + appName + " --app-config-url=NONE"
 
-<<<<<<< HEAD
-=======
-		defer deletePersistingHelmApp(WEGO_DEFAULT_NAMESPACE, workloadName, EVENTUALLY_DEFAULT_TIMEOUT)
-
-		By("And application workload is not already deployed to cluster", func() {
-			deletePersistingHelmApp(WEGO_DEFAULT_NAMESPACE, workloadName, EVENTUALLY_DEFAULT_TIMEOUT)
-		})
-
->>>>>>> 2f55d26b
 		By("And I install wego to my active cluster", func() {
 			installAndVerifyWego(WEGO_DEFAULT_NAMESPACE, syncCluster.KubeConfigPath)
 		})
