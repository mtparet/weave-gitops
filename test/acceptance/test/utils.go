--- conflicted
+++ resolved
@@ -218,14 +218,6 @@
 
 func initAndCreateEmptyRepo(appRepoName string, isPrivateRepo bool) string {
 	repoAbsolutePath := "/tmp/" + appRepoName
-<<<<<<< HEAD
-	privateRepo := ""
-
-	if IsPrivateRepo {
-		privateRepo = "-p"
-	}
-=======
->>>>>>> 1e28fd2f
 
 	// We need this step in case running a single test case locally
 	err := os.RemoveAll(repoAbsolutePath)
