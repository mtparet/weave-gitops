--- conflicted
+++ resolved
@@ -4,12 +4,7 @@
 package acceptance
 
 import (
-	"bytes"
-<<<<<<< HEAD
-=======
 	"context"
-	"errors"
->>>>>>> 2f55d26b
 	"fmt"
 	"math/rand"
 	"os"
@@ -31,15 +26,9 @@
 	"github.com/weaveworks/weave-gitops/pkg/utils"
 )
 
-<<<<<<< HEAD
-const APP_REMOVAL_TIMEOUT time.Duration = 30 * time.Second
-const EVENTUALLY_DEFAULT_TIME_OUT time.Duration = 60 * time.Second
-const TIMEOUT_FIVE_MINUTES time.Duration = 5 * time.Minute
-=======
 const THIRTY_SECOND_TIMEOUT time.Duration = 30 * time.Second
 const EVENTUALLY_DEFAULT_TIMEOUT time.Duration = 60 * time.Second
-const TIMEOUT_TWO_MINUTES time.Duration = 120 * time.Second
->>>>>>> 2f55d26b
+const TIMEOUT_FIVE_MINUTES time.Duration = 5 * time.Minute
 const INSTALL_RESET_TIMEOUT time.Duration = 300 * time.Second
 const NAMESPACE_TERMINATE_TIMEOUT time.Duration = 600 * time.Second
 const INSTALL_PODS_READY_TIMEOUT time.Duration = 5 * time.Minute
