import * as React from "react";
import styled from "styled-components";
import ActionBar from "../components/ActionBar";
import Button from "../components/Button";
import DataTable from "../components/DataTable";
import Flex from "../components/Flex";
import Icon from "../components/Icon";
import Link from "../components/Link";
import Page from "../components/Page";
import PollingIndicator from "../components/PollingIndicator";
import Spacer from "../components/Spacer";
import { AppContext } from "../contexts/AppContext";
import { Application } from "../lib/api/applications/applications.pb";
import { PageRoute } from "../lib/types";
import { formatURL } from "../lib/utils";

type Props = {
  className?: string;
};

function Applications({ className }: Props) {
  const [applications, setApplications] = React.useState<Application[]>([]);
  const { applicationsClient, doAsyncError } = React.useContext(AppContext);
  const [loading, setLoading] = React.useState(false);

  const getApps = () => {
    setLoading(true);
    applicationsClient
      .ListApplications({ namespace: "wego-system" })
      .then((res) => setApplications(res.applications))
      .catch((err) => doAsyncError(err.message, err.detail))
      .finally(() => setLoading(false));
  };

  React.useEffect(() => {
    getApps();
    const interval = setInterval(() => {
      getApps();
    }, 30000);
    return () => clearInterval(interval);
  }, []);

  const title = (
    <Flex align start>
      <h2 style={{ marginTop: "0px" }}>Applications</h2>
      <Spacer padding="small" />
      <PollingIndicator loading={loading} interval="30" />
    </Flex>
  );

  return (
<<<<<<< HEAD
    <Page className={className} title={title}>
=======
    <Page className={className}>
      <Flex align start>
        <h2>Applications</h2>
        <Spacer padding="xs" />
        <PollingIndicator loading={loading} />
      </Flex>
>>>>>>> d7a354fa
      <ActionBar>
        <Link to={PageRoute.ApplicationAdd} className="title-bar-button">
          <Button startIcon={<Icon type="Add" size="base" />} type="button">
            Add Application
          </Button>
        </Link>
      </ActionBar>
      <DataTable
        sortFields={["name"]}
        fields={[
          {
            label: "Name",
            value: ({ name }: Application) => (
              <Link to={formatURL(PageRoute.ApplicationDetail, { name })}>
                {name}
              </Link>
            ),
          },
          // Probably going to need this eventually, but we don't have a status
          // for an app from the backend yet. Keep the code around to avoid
          // having to figure this out again.
          // {
          //   label: "Status",
          //   value: () => (
          //     <Icon
          //       size="medium"
          //       color="success"
          //       type="CheckMark"
          //       text="Ready"
          //     />
          //   ),
          // },
        ]}
        rows={applications}
      />
    </Page>
  );
}

export default styled(Applications)``;<|MERGE_RESOLUTION|>--- conflicted
+++ resolved
@@ -44,21 +44,12 @@
     <Flex align start>
       <h2 style={{ marginTop: "0px" }}>Applications</h2>
       <Spacer padding="small" />
-      <PollingIndicator loading={loading} interval="30" />
+      <PollingIndicator loading={loading} />
     </Flex>
   );
 
   return (
-<<<<<<< HEAD
     <Page className={className} title={title}>
-=======
-    <Page className={className}>
-      <Flex align start>
-        <h2>Applications</h2>
-        <Spacer padding="xs" />
-        <PollingIndicator loading={loading} />
-      </Flex>
->>>>>>> d7a354fa
       <ActionBar>
         <Link to={PageRoute.ApplicationAdd} className="title-bar-button">
           <Button startIcon={<Icon type="Add" size="base" />} type="button">
