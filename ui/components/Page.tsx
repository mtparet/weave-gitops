import { Breadcrumbs } from "@material-ui/core";
import _ from "lodash";
import React from "react";
import styled from "styled-components";
import useCommon from "../hooks/common";
import { PageRoute } from "../lib/types";
import { formatURL } from "../lib/utils";
import Alert from "./Alert";
import Flex from "./Flex";
import Footer from "./Footer";
import Link from "./Link";
import LoadingPage from "./LoadingPage";

export type PageProps = {
  className?: string;
  children?: any;
  title?: string | JSX.Element;
  breadcrumbs?: { page: PageRoute; query?: any }[];
  topRight?: JSX.Element;
  loading?: boolean;
};

<<<<<<< HEAD
export const Content = styled.div`
=======
const Content = styled.div`
  min-height: 80vh;
>>>>>>> d7a354fa
  max-width: 1400px;
  margin: 0 auto;
  width: 100%;
  box-sizing: border-box;
  background-color: ${(props) => props.theme.colors.white};
  padding-left: ${(props) => props.theme.spacing.large};
  padding-right: ${(props) => props.theme.spacing.large};
  padding-top: ${(props) => props.theme.spacing.large};
  padding-bottom: ${(props) => props.theme.spacing.medium};
`;

export const TitleBar = styled.div`
  display: flex;
  width: 100%;
  justify-content: space-between;
  align-items: center;
  margin-bottom: ${(props) => props.theme.spacing.small};

  h2 {
    margin: 0 !important;
  }
`;

function pageLookup(p: PageRoute) {
  switch (p) {
    case PageRoute.Applications:
      return "Applications";

    default:
      break;
  }
}

function Page({
  className,
  children,
  title,
  breadcrumbs,
  topRight,
  loading,
}: PageProps) {
  const { appState, settings } = useCommon();

  if (loading) {
    return (
      <Content>
        <LoadingPage />
      </Content>
    );
  }

  return (
    <div className={className}>
      <Content>
        {typeof title === "string" ? (
          <TitleBar>
            <Breadcrumbs>
              {breadcrumbs &&
                _.map(breadcrumbs, (b) => (
                  <Link key={b.page} to={formatURL(b.page, b.query)}>
                    <h2>{pageLookup(b.page)}</h2>
                  </Link>
                ))}
              <h2>{title}</h2>
            </Breadcrumbs>
            {topRight}
          </TitleBar>
        ) : (
          title
        )}
        {appState.error && (
          <Flex center wide>
            <Alert
              title={appState.error.message}
              message={appState.error.detail}
              severity="error"
            />
          </Flex>
        )}
        <div>{children}</div>
      </Content>
      {settings.renderFooter && <Footer />}
    </div>
  );
}

export default styled(Page)`
  /* display: flex; */

  .MuiAlert-root {
    width: 100%;
  }
`;<|MERGE_RESOLUTION|>--- conflicted
+++ resolved
@@ -20,13 +20,9 @@
   loading?: boolean;
 };
 
-<<<<<<< HEAD
 export const Content = styled.div`
-=======
-const Content = styled.div`
+  max-width: 1400px;
   min-height: 80vh;
->>>>>>> d7a354fa
-  max-width: 1400px;
   margin: 0 auto;
   width: 100%;
   box-sizing: border-box;
