--- conflicted
+++ resolved
@@ -149,16 +149,6 @@
 		return fmt.Errorf("error selecting auth method: %w", err)
 	}
 
-<<<<<<< HEAD
-	cliRunner := &runner.CLIRunner{}
-	fluxClient := flux.New(osysClient, cliRunner)
-	kubeClient, err := kube.NewKubeHTTPClient()
-	if err != nil {
-		return fmt.Errorf("error initializing kube client: %w", err)
-	}
-	gitClient := git.New(authMethod, goGit)
-	logger := logger.NewCLILogger(os.Stdout)
-=======
 	gitClient := git.New(authMethod, wrapper.NewGoGit())
 
 	// If we are NOT doing a helm chart, we want to use a git client with an embedded deploy key
@@ -188,7 +178,6 @@
 		}
 
 	}
->>>>>>> 6b91a81d
 
 	appService := app.New(logger, gitClient, fluxClient, kubeClient, osysClient)
 
