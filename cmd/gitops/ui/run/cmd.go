--- conflicted
+++ resolved
@@ -45,14 +45,6 @@
 	CookieDuration time.Duration
 }
 
-<<<<<<< HEAD
-func init() {
-	Cmd.Flags().BoolVarP(&loggingEnabled, "log", "l", false, "enable logging for the ui")
-	Cmd.Flags().StringVar(&port, "port", server.DefaultPort, "UI port")
-	Cmd.Flags().StringVar(&path, "path", "", "Path url")
-	Cmd.Flags().StringVar(&helmRepoNamespace, "helm-repo-namespace", "default", "the namespace of the Helm Repository resource to scan for profiles")
-	Cmd.Flags().StringVar(&helmRepoName, "helm-repo-name", "weaveworks-charts", "the name of the Helm Repository resource to scan for profiles")
-=======
 var options Options
 
 // NewCommand returns the `ui run` command
@@ -66,7 +58,7 @@
 	options = Options{}
 
 	cmd.Flags().BoolVarP(&options.LoggingEnabled, "log", "l", false, "enable logging for the ui")
-	cmd.Flags().StringVar(&options.Port, "port", "9001", "UI port")
+	cmd.Flags().StringVar(&options.Port, "port", server.DefaultPort, "UI port")
 	cmd.Flags().StringVar(&options.Path, "path", "", "Path url")
 	cmd.Flags().StringVar(&options.HelmRepoNamespace, "helm-repo-namespace", "default", "the namespace of the Helm Repository resource to scan for profiles")
 	cmd.Flags().StringVar(&options.HelmRepoName, "helm-repo-name", "weaveworks-charts", "the name of the Helm Repository resource to scan for profiles")
@@ -80,7 +72,6 @@
 	}
 
 	return cmd
->>>>>>> 9135f48c
 }
 
 func runCmd(cmd *cobra.Command, args []string) error {
